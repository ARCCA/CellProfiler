<<<<<<< HEAD
"""Measurements.py - storage for image and object measurements

CellProfiler is distributed under the GNU General Public License.
See the accompanying file LICENSE for details.

Copyright (c) 2003-2009 Massachusetts Institute of Technology
Copyright (c) 2009-2011 Broad Institute
All rights reserved.

Please see the AUTHORS file for credits.

Website: http://www.cellprofiler.org
"""
__version__ = "$Revision$"

import numpy as np
import re
from scipy.io.matlab import loadmat
from itertools import repeat
import cellprofiler.preferences as cpprefs
from cellprofiler.utilities.hdf5_dict import HDF5Dict
import tempfile
import numpy as np
import warnings
import os
import os.path

AGG_MEAN = "Mean"
AGG_STD_DEV = "StDev"
AGG_MEDIAN = "Median"
AGG_NAMES = [AGG_MEAN, AGG_MEDIAN, AGG_STD_DEV]

"""The per-image measurement category"""
IMAGE = "Image"

"""The per-experiment measurement category"""
EXPERIMENT = "Experiment"

"""The relationship measurement category"""
RELATIONSHIP = "Relationship"

"""The neighbor association measurement category"""
NEIGHBORS = "Neighbors"

"""The per-object "category" (if anyone needs the word, "Object")"""
OBJECT = "Object"

COLTYPE_INTEGER = "integer"
COLTYPE_FLOAT = "float"
'''16bit Binary Large Object. This object can fit 64K of raw data.
Currently used for storing image thumbnails as 200 x 200px (max) 8-bit pngs.
Should NOT be used for storing larger than 256 x 256px 8-bit pngs.'''
COLTYPE_BLOB = "blob"
'''24bit Binary Large Object. This object can fit 16M of raw data.
Not currently used'''
COLTYPE_MEDIUMBLOB = "mediumblob"
'''32bit Binary Large Object. This object can fit 4GB of raw data.
Not currently used'''
COLTYPE_LONGBLOB = "longblob"
'''SQL format for a varchar column

To get a varchar column of width X: COLTYPE_VARCHAR_FORMAT % X
'''
COLTYPE_VARCHAR_FORMAT = "varchar(%d)"
COLTYPE_VARCHAR = "varchar"
'''# of characters reserved for path name in the database'''
PATH_NAME_LENGTH = 256
'''# of characters reserved for file name in the database'''
FILE_NAME_LENGTH = 128
COLTYPE_VARCHAR_FILE_NAME = COLTYPE_VARCHAR_FORMAT % FILE_NAME_LENGTH
COLTYPE_VARCHAR_PATH_NAME = COLTYPE_VARCHAR_FORMAT % PATH_NAME_LENGTH

'''Column attribute: only available after post_group is run (True / False)'''
MCA_AVAILABLE_POST_GROUP  = "AvailablePostGroup"

'''The name of the metadata category'''
C_METADATA = "Metadata"

'''The name of the site metadata feature'''
FTR_SITE = "Site"

'''The name of the well metadata feature'''
FTR_WELL = "Well"

'''The name of the row metadata feature'''
FTR_ROW = "Row"

'''The name of the column metadata feature'''
FTR_COLUMN = "Column"

'''The name of the plate metadata feature'''
FTR_PLATE = "Plate"

M_SITE, M_WELL, M_ROW, M_COLUMN, M_PLATE = \
      ['_'.join((C_METADATA, x))
       for x in (FTR_SITE, FTR_WELL, FTR_ROW, FTR_COLUMN, FTR_PLATE)]

MEASUREMENTS_GROUP_NAME = "Measurements"
IMAGE_NUMBER = "ImageNumber"
OBJECT_NUMBER = "ObjectNumber"
GROUP_NUMBER = "Group_Number"
GROUP_INDEX = "Group_Index"

def get_length_from_varchar(x):
    '''Retrieve the length of a varchar column from its coltype def'''
    m = re.match(r'^varchar\(([0-9]+)\)$', x)
    if m is None:
        return None
    return int(m.groups()[0])

class Measurements(object):
    """Represents measurements made on images and objects
    """
    def __init__(self,
                 can_overwrite=False,
                 image_set_start=None):
        """Create a new measurements collection

        can_overwrite - if True, overwriting measurements during operation
                        is allowed. We turn this on for debugging.
        image_set_start - the index of the first image set in the image set list
                          or None to start at the beginning
        """
        # XXX - clean up on destruction of measurements, allow saving of partial results
        dir = cpprefs.get_default_output_directory()
        if not os.path.exists(dir):
            dir = None
        fd, filename = tempfile.mkstemp(prefix='Cpmeasurements', suffix='.hdf5', dir=dir)
        self.hdf5_dict = HDF5Dict(filename)
        os.close(fd)

        self.image_set_number = image_set_start or 1
        self.image_set_start = image_set_start

        self.__can_overwrite = can_overwrite
        self.__is_first_image = True
        self.__initialized_explicitly = False
        self.__relationships = set()
        self.__relationship_names = set()

    def initialize(self, measurement_columns):
        '''Initialize the measurements with a list of objects and features

        This explicitly initializes the measurements with a list of
        object/feature pairs as would be returned by
        get_measurement_columns()

        measurement_columns - list of 3-tuples: object name, feature, type
        '''
        # clear the old data, if any
        self.hdf5_dict.clear()

        def fix_type(t):
            if t == 'integer':
                return np.int
            if t.startswith('varchar'):
                len = t.split('(')[1][:-1]
                return np.dtype('a' + len)
            return t

        for object_name, feature, coltype in measurement_columns:
            coltype = fix_type(coltype)
            if object_name == EXPERIMENT:
                dims = 0
            elif object_name == IMAGE:
                dims = 1
            else:
                dims = 2
            self.hdf5_dict.add_object(object_name)
            self.hdf5_dict.add_feature(object_name, feature)
        self.__initialized_explicitly = True

    def next_image_set(self, explicit_image_set_number=None, erase=False):
        assert explicit_image_set_number is None or explicit_image_set_number > 0
        if explicit_image_set_number is None:
            self.image_set_number += 1
        else:
            self.image_set_number = explicit_image_set_number
        self.__is_first_image = False

        if erase:
            # HDF5 doesn't have an easy way to remove rows, so we
            # just overwrite this imagenumber with 0 in all the
            # tables.
            #
            # The primary use case for overwriting is for testing, so
            # I don't think we need to pack the data, ever. -Ray
            for object_name in self.get_object_names():
                if object_name != EXPERIMENT:
                    self.erase(object_name, self.image_set_number)

    def erase(self, object_name, image_set_number):
        for feature_name in self.get_feature_names(object_name):
            del self.hdf5_dict[object_name, feature_name, image_set_number]
        for feature_name in 'ImageNumber', 'ObjectNumber':
            if self.hdf5_dict.has_data(object_name, feature_name, image_set_number):
                del self.hdf5_dict[object_name, feature_name, image_set_number]

    @property
    def image_set_count(self):
        '''The number of complete image sets measured'''
        # XXX - question for Lee: should this return the minimum number
        # of non-null values across columns in the the Image table?
        try:
            return len(self.hdf5_dict.get_indices('Image', 'ImageNumber'))
        except KeyError:
            return 0

    def get_is_first_image(self):
        '''True if this is the first image in the set'''
        return self.__is_first_image

    def set_is_first_image(self, value):
        if not value:
            raise ValueError("Can only reset to be first image")
        self.__is_first_image = True
        self.image_set_number = self.image_set_start_number

    is_first_image = property(get_is_first_image, set_is_first_image)

    @property
    def image_set_start_number(self):
        '''The first image set (one-based) processed by the pipeline'''
        if self.image_set_start is None:
            return 1
        return self.image_set_start

    @property
    def has_image_set_start(self):
        '''True if the image set has an explicit start'''
        return self.image_set_start is not None

    def load(self, measurements_file_name):
        '''Load measurements from a matlab file'''
        handles = loadmat(measurements_file_name, struct_as_record=True)
        self.create_from_handles(handles)

    def create_from_handles(self, handles):
        '''Load measurements from a handles structure'''
        m = handles["handles"][0, 0][MEASUREMENTS_GROUP_NAME][0, 0]
        for object_name in m.dtype.fields.keys():
            omeas = m[object_name][0, 0]
            for feature_name in omeas.dtype.fields.keys():
                if object_name == IMAGE:
                    values = [x.flatten()[0] for x in omeas[feature_name][0]]
                elif object_name == EXPERIMENT:
                    value = omeas[feature_name][0, 0].flatten()[0]
                    self.add_experiment_measurement(feature_name, value)
                    continue
                else:
                    values = [x.flatten()
                              for x in omeas[feature_name][0].tolist()]
                self.add_all_measurements(object_name,
                                          feature_name,
                                          values)
        #
        # Set the image set number to beyond the last in the handles
        #
        self.image_set_number = self.image_set_count + 1

    def add_image_measurement(self, feature_name, data):
        """Add a measurement to the "Image" category

        """
        self.add_measurement(IMAGE, feature_name, data)

    def add_experiment_measurement(self, feature_name, data):
        """Add an experiment measurement to the measurement

        Experiment measurements have one value per experiment
        """
        self.add_measurement(EXPERIMENT, feature_name, data)

    def get_group_number(self):
        '''The number of the group currently being processed'''
        return self.get_current_image_measurement(GROUP_NUMBER)

    def set_group_number(self, group_number):
        self.add_image_measurement(GROUP_NUMBER, group_number)

    group_number = property(get_group_number, set_group_number)

    def get_group_index(self):
        '''The within-group index of the current image set'''
        return self.get_current_image_measurement(GROUP_INDEX)

    def set_group_index(self, group_index):
        self.add_image_measurement(GROUP_INDEX, group_index)

    group_index = property(get_group_index, set_group_index)

    def add_relate_measurement(
        self, module_number,
        relationship,
        object_name1, object_name2,
        group_indexes1, object_numbers1,
        group_indexes2, object_numbers2):
        '''Add object relationships to the measurements

        module_number - the module that generated the relationship

        relationship - the relationship of the two objects, for instance,
                       "Parent" means object # 1 is the parent of object # 2

        object_name1, object_name2 - the name of the segmentation for the first and second objects

        group_indexes1, group_indexes2 - for each object, the group index of
                                         that object's image set.
                                         (MUST NOT BE A SCALAR)

        object_numbers1, object_numbers2 - for each object, the object number
                                           in the object's object set

        This method lets the caller store any sort of arbitrary relationship
        between objects as long as they are in the same group. To record
        all neighbors within a particular segmentation, call with the same
        object name for object_name1 and object_name2 and the same group
        index - that of the current image. Relating would have different object
        names and TrackObjects would have different group indices.
        '''

        # XXX - check overwrite?
        # XXX - Should group number be moved out of the measurement name?
        group_number = self.group_number
        with self.hdf5_dict.lock:
            relationship_group = self.hdf5_dict.top_group.require_group('%s/%02d_%d_%s_%s_%s' % (RELATIONSHIP, module_number, group_number, relationship, object_name1, object_name2))
            features = ["group_number", "group_index1", "group_index2", "object_number1", "object_number2"]
            if "group_number" not in relationship_group:
                for name in features:
                    relationship_group.create_dataset(name, (0,), dtype='int32', chunks=(1024,), maxshape=(None,))
            current_size = relationship_group['group_number'].shape[0]
            for name in features:
                relationship_group[name].resize((current_size + len(group_indexes1),))
            relationship_group['group_number'][current_size:] = group_number
            relationship_group['group_index1'][current_size:] = group_indexes1
            relationship_group['group_index2'][current_size:] = group_indexes2
            relationship_group['object_number1'][current_size:] = object_numbers1
            relationship_group['object_number2'][current_size:] = object_numbers2
            self.__relationships.add((module_number, group_number, relationship, object_name1, object_name2))
            self.__relationship_names.add(relationship_group.name)

    def get_relationship_groups(self):
        '''Return the keys of each of the relationship groupings.

        The value returned is a list composed of objects with the following
        attributes:
        module_number - the module number of the module used to generate the relationship
        group_number - the group number of the relationship
        relationship - the relationship of the two objects
        object_name1 - the object name of the first object in the relationship
        object_name2 - the object name of the second object in the relationship
        '''

        return [RelationshipKey(module_number, group_number, relationship, obj1, obj2) for
                (module_number, group_number, relationship, obj1, obj2) in self.__relationships]

    def get_relationships(self, module_number, relationship, object_name1, object_name2, group_number):
        if not (module_number, group_number, relationship, object_name1, object_name2) in self.__relationships:
            return np.zeros(0, [("group_index1", int, 1),
                                ("object_number1", int, 1),
                                ("group_index2", int, 1),
                                ("object_number2", int, 1)]).view(np.recarray)
        with self.hdf5_dict.lock:
            grp = self.hdf5_dict.top_group['%s/%02d_%d_%s_%s_%s' % (RELATIONSHIP, module_number, group_number, relationship, object_name1, object_name2)]
            dt = np.dtype([("group_index1", np.int, 1),
                           ("object_number1", np.int, 1),
                           ("group_index2", np.int, 1),
                           ("object_number2", np.int, 1)])
            temp = np.zeros(grp['group_index1'].shape, dt)
            temp['group_index1'] = grp['group_index1']
            temp['object_number1'] = grp['object_number1']
            temp['group_index2'] = grp['group_index2']
            temp['object_number2'] = grp['object_number2']
            return temp.view(np.recarray)

    def add_measurement(self, object_name, feature_name, data, can_overwrite=False, image_set_number=None):
        """Add a measurement or, for objects, an array of measurements to the set

        This is the classic interface - like CPaddmeasurements:
        ObjectName - either the name of the labeled objects or "Image"
        FeatureName - the feature name, encoded with underbars for category/measurement/image/scale
        Data - the data item to be stored
        """
        can_overwrite = can_overwrite or self.__can_overwrite
        if image_set_number is None:
            image_set_number = self.image_set_number

        # some code adds ImageNumber and ObjectNumber measurements explicitly
        if feature_name in (IMAGE_NUMBER, OBJECT_NUMBER):
            return

        fail_if_missing = not (can_overwrite or (self.is_first_image and not self.__initialized_explicitly) or (object_name == EXPERIMENT))
        if fail_if_missing:
            assert object_name in self.get_object_names(), \
                ("Object %s requested for the first time in image set number %d" % \
                     (object_name, self.image_set_number))
            assert feature_name in self.get_feature_names(object_name), \
                ("Feature %s.%s added for the first time in image set # %d (%s %s %s)" % \
                     (object_name, feature_name, self.image_set_number, can_overwrite, self.is_first_image, self.__initialized_explicitly))

        # XXX - Why is this here?  To allow repeated columns in Metadata?
        if (not can_overwrite and
            object_name == IMAGE and feature_name.startswith(C_METADATA)
            and self.has_measurements(object_name, feature_name, image_set_number)):
            assert self.get_measurement(IMAGE, feature_name, image_set_number) == data, '%s != %s at img # %d' % \
                (self.get_measurement(IMAGE, feature_name, image_set_number), data, image_set_number)
        else:
            assert (can_overwrite or not
                    self.has_measurements(object_name, feature_name, image_set_number)),\
                    ("Feature %s.%s has already been set for image cycle %d" %
                     (object_name, feature_name, image_set_number))

        def wrap_string(v):
            if isinstance(v, basestring):
                return unicode(v).encode('unicode_escape')
            return v

        if object_name == EXPERIMENT:
            if not np.isscalar(data) and data is not None:
                data = data[0]
            if data is None:
                data = []
            self.hdf5_dict[EXPERIMENT, feature_name, 0] = wrap_string(data)
        elif object_name == IMAGE:
            if not np.isscalar(data) and data is not None:
                data = data[0]
            if data is None:
                data = []
            self.hdf5_dict[IMAGE, feature_name, image_set_number] = wrap_string(data)
            self.hdf5_dict[IMAGE, 'ImageNumber', image_set_number] = image_set_number
        else:
            self.hdf5_dict[object_name, feature_name, image_set_number] = data
            self.hdf5_dict[object_name, 'ImageNumber', image_set_number] = [image_set_number] * len(data)
            self.hdf5_dict[object_name, 'ObjectNumber', image_set_number] = np.arange(1, len(data) + 1)

    def get_object_names(self):
        """The list of object names (including Image) that have measurements
        """
        return self.hdf5_dict.top_level_names()

    object_names = property(get_object_names)

    def get_feature_names(self, object_name):
        """The list of feature names (measurements) for an object
        """
        return [name for name in self.hdf5_dict.second_level_names(object_name) if name not in ('ImageNumber', 'ObjectNumber')]

    def has_feature(self, object_name, feature_name):
        return self.hdf5_dict.has_feature(object_name, feature_name)

    def get_current_image_measurement(self, feature_name):
        '''Return the value for the named image measurement

        feature_name - the name of the measurement feature to be returned
        '''
        return self.get_current_measurement(IMAGE, feature_name)

    def get_current_measurement(self, object_name, feature_name):
        """Return the value for the named measurement for the current image set
        object_name  - the name of the objects being measured or "Image"
        feature_name - the name of the measurement feature to be returned
        """
        return self.get_measurement(object_name, feature_name, self.image_set_number)

    def get_measurement(self, object_name, feature_name, image_set_number=None):
        """Return the value for the named measurement and indicated image set"""
        def unwrap_string(v):
            # hdf5 returns string columns as a wrapped type
            if isinstance(v, str):
                return unicode(str(v)).decode('unicode_escape')
            return v
        if object_name == EXPERIMENT:
            return unwrap_string(self.hdf5_dict[EXPERIMENT, feature_name, 0][0])
        if object_name == IMAGE:
            return unwrap_string(self.hdf5_dict[IMAGE, feature_name, image_set_number][0])
        vals = self.hdf5_dict[object_name, feature_name, image_set_number]
        if vals is None:
            return np.array([])
        return vals.flatten()

    def has_measurements(self, object_name, feature_name, image_set_number):
        if object_name == EXPERIMENT:
            return self.hdf5_dict.has_data(EXPERIMENT, feature_name, 0)
        return self.hdf5_dict.has_data(object_name, feature_name, image_set_number)

    def has_current_measurements(self, object_name, feature_name):
        return self.has_measurements(object_name, feature_name, self.image_set_number)

    def get_all_measurements(self, object_name, feature_name):
        warnings.warn("get_all_measurements() is deprecated.  Use get_measurement()", DeprecationWarning, stacklevel=2)

        assert self.hdf5_dict.has_feature(object_name, feature_name) or feature_name in ('ImageNumber', 'ObjectNumber')
        if object_name == EXPERIMENT:
            return self.hdf5_dict[EXPERIMENT, feature_name, 0][0]
        vals = [self.get_measurement(object_name, feature_name, idx) for idx in self.hdf5_dict.get_indices(object_name, 'ImageNumber')]
        if object_name == IMAGE:
            return np.array(vals)
        return vals

    def add_all_measurements(self, object_name, feature_name, values):
        '''Add a list of measurements for all image sets

        object_name - name of object or Images
        feature_name - feature to add
        values - list of either values or arrays of values
        '''
        for idx, val in zip(xrange(len(values)), values):
            if val is None:
                if self.hdf5_dict.has_feature(object_name, feature_name):
                    del self.hdf5_dict[object_name, feature_name, idx + 1]
            else:
                self.add_measurement(object_name, feature_name, val, can_overwrite=True, image_set_number=idx + 1)

    def get_experiment_measurement(self, feature_name):
        """Retrieve an experiment-wide measurement
        """
        return self.get_measurement(EXPERIMENT, feature_name) or 'N/A'

    def apply_metadata(self, pattern, image_set_number=None):
        """Apply metadata from the current measurements to a pattern

        pattern - a regexp-like pattern that specifies how to insert
                  metadata into a string. Each token has the form:
                  "\(?<METADATA_TAG>\)" (matlab-style) or
                  "\g<METADATA_TAG>" (Python-style)
        image_name - name of image associated with the metadata (or None
                     if metadata is not associated with an image)
        image_set_number - # of image set to use to retrieve data.
                           None for current.
        returns a string with the metadata tags replaced by the metadata
        """
        if image_set_number == None:
            image_set_number = self.image_set_number
        result_pieces = []
        double_backquote = "\\\\"
        single_backquote = "\\"
        for piece in pattern.split(double_backquote):
            # Replace tags in piece
            result = ''
            while(True):
                # Replace one tag
                m = re.search('\\(\\?[<](.+?)[>]\\)', piece)
                if not m:
                    m = re.search('\\\\g[<](.+?)[>]', piece)
                    if not m:
                        result += piece
                        break
                result += piece[:m.start()]
                measurement = '%s_%s' % (C_METADATA, m.groups()[0])
                result += str(self.get_measurement("Image", measurement,
                                                   image_set_number))
                piece = piece[m.end():]
            result_pieces.append(result)
        return single_backquote.join(result_pieces)

    def group_by_metadata(self, tags):
        """Return groupings of image sets with matching metadata tags

        tags - a sequence of tags to match.

        Returns a sequence of MetadataGroup objects. Each one represents
        a set of values for the metadata tags along with the imagenumbers of
        the image sets that match the values
        """
        if len(tags) == 0:
            # if there are no tags, all image sets match each other
            return [MetadataGroup({}, range(1, self.image_set_number + 1))]

        #
        # The flat_dictionary has a row of tag values as a key
        #
        flat_dictionary = {}
        values = [self.get_all_measurements(IMAGE, "%s_%s" % (C_METADATA, tag)).tolist()
                  for tag in tags]
        imgnumbers = self.get_all_measurements(IMAGE, IMAGE_NUMBER)
        for imgnumber, row in zip(imgnumbers, zip(*values)):
            if row in flat_dictionary:
                flat_dictionary[row].append(imgnumber)
            else:
                flat_dictionary[row] = [imgnumber]
        result = []
        for row in flat_dictionary.keys():
            tag_dictionary = {}
            tag_dictionary.update(zip(tags, row))
            result.append(MetadataGroup(tag_dictionary, flat_dictionary[row]))
        return result

    def agg_ignore_object(self, object_name):
        """Ignore objects (other than 'Image') if this returns true"""
        if object_name in (EXPERIMENT, NEIGHBORS):
            return True

    def agg_ignore_feature(self, object_name, feature_name):
        """Return true if we should ignore a feature during aggregation"""

        if self.agg_ignore_object(object_name):
            return True
        if self.hdf5_dict.has_feature(object_name, "SubObjectFlag"):
            return True
        return agg_ignore_feature(feature_name)

    def compute_aggregate_measurements(self, image_set_number,
                                       aggs=AGG_NAMES):
        """Compute aggregate measurements for a given image set

        returns a dictionary whose key is the aggregate measurement name and
        whose value is the aggregate measurement value
        """
        d = {}
        for object_name in self.get_object_names():
            if object_name == 'Image':
                continue
            for feature in self.get_feature_names(object_name):
                if self.agg_ignore_feature(object_name, feature):
                    continue
                feature_name = "%s_%s" % (object_name, feature)
                values = self.get_measurement(object_name, feature,
                                              image_set_number)
                if values is not None:
                    values = values[np.isfinite(values)]
                #
                # Compute the mean and standard deviation
                #
                if AGG_MEAN in aggs:
                    mean_feature_name = get_agg_measurement_name(
                        AGG_MEAN, object_name, feature)
                    mean = values.mean() if values is not None else np.NaN
                    d[mean_feature_name] = mean
                if AGG_MEDIAN in aggs:
                    median_feature_name = get_agg_measurement_name(
                        AGG_MEDIAN, object_name, feature)
                    median = np.median(values) if values is not None else np.NaN
                    d[median_feature_name] = median
                if AGG_STD_DEV in aggs:
                    stdev_feature_name = get_agg_measurement_name(
                        AGG_STD_DEV, object_name, feature)
                    stdev = values.std() if values is not None else np.NaN
                    d[stdev_feature_name] = stdev
        return d

class MetadataGroup(dict):
    """A set of metadata tag values and the image set indexes that match

    The MetadataGroup object represents a group of image sets that
    have the same values for a given set of tags. For instance, if an
    experiment has metadata tags of "Plate", "Well" and "Site" and
    we form a metadata group of "Plate" and "Well", then each metadata
    group will have image set indexes of the images taken of a particular
    well
    """
    def __init__(self, tag_dictionary, indexes):
        super(MetadataGroup, self).__init__(tag_dictionary)
        self.__indexes = indexes

    @property
    def indexes(self):
        return self.__indexes

    def __setitem__(self, tag, value):
        raise NotImplementedError("The dictionary is read-only")

def find_metadata_tokens(pattern):
    """Return a list of strings which are the metadata token names in a pattern

    pattern - a regexp-like pattern that specifies how to find
              metadata in a string. Each token has the form:
              "(?<METADATA_TAG>...match-exp...)" (matlab-style) or
              "\g<METADATA_TAG>" (Python-style replace)
              "(?P<METADATA_TAG>...match-exp..)" (Python-style search)
    """
    result = []
    while True:
        m = re.search('\\(\\?[<](.+?)[>]', pattern)
        if not m:
            m = re.search('\\\\g[<](.+?)[>]', pattern)
            if not m:
                m = re.search('\\(\\?P[<](.+?)[>]', pattern)
                if not m:
                    break
        result.append(m.groups()[0])
        pattern = pattern[m.end():]
    return result

def extract_metadata(pattern, text):
    """Return a dictionary of metadata extracted from the text

    pattern - a regexp that specifies how to find
              metadata in a string. Each token has the form:
              "\(?<METADATA_TAG>...match-exp...\)" (matlab-style) or
              "\(?P<METADATA_TAG>...match-exp...\)" (Python-style)
    text - text to be searched

    We do a little fixup in here to change Matlab searches to Python ones
    before executing.
    """
    # Convert Matlab to Python
    orig_pattern = pattern
    pattern = re.sub('(\\(\\?)([<].+?[>])', '\\1P\\2', pattern)
    match = re.search(pattern, text)
    if match:
        return match.groupdict()
    else:
        raise ValueError("Metadata extraction failed: regexp '%s' does not match '%s'" % (orig_pattern, text))

def is_well_row_token(x):
    '''True if the string represents a well row metadata tag'''
    return x.lower() in ("wellrow", "well_row", "row")

def is_well_column_token(x):
    '''true if the string represents a well column metadata tag'''
    return x.lower() in ("wellcol", "well_col", "wellcolumn", "well_column",
                         "column", "col")

def load_measurements(measurements_file_name):
    '''Load measurements from a .mat file'''

    m = Measurements()
    m.load(measurements_file_name)
    return m

def get_agg_measurement_name(agg, object_name, feature):
    '''Return the name of an aggregate measurement

    agg - one of the names in AGG_NAMES, like AGG_MEAN
    object_name - the name of the object that we're aggregating
    feature - the name of the object's measurement
    '''
    return "%s_%s_%s" % (agg, object_name, feature)

def agg_ignore_feature(feature_name):
    '''Return True if the feature is one to be ignored when aggregating'''
    if feature_name.startswith('Description_'):
        return True
    if feature_name.startswith('ModuleError_'):
        return True
    if feature_name.startswith('TimeElapsed_'):
        return True
    if feature_name == "Number_Object_Number":
        return True
    return False

class RelationshipKey:
    def __init__(self, module_number, group_number, relationship,
                 object_name1, object_name2):
        self.module_number = module_number
        self.group_number = group_number
        self.relationship = relationship
        self.object_name1 = object_name1
        self.object_name2 = object_name2
=======
"""Measurements.py - storage for image and object measurements

CellProfiler is distributed under the GNU General Public License.
See the accompanying file LICENSE for details.

Copyright (c) 2003-2009 Massachusetts nstitute of Technology
Copyright (c) 2009-2011 Broad Institute
All rights reserved.

Please see the AUTHORS file for credits.

Website: http://www.cellprofiler.org
"""
__version__ = "$Revision$"

import numpy as np
import re
from scipy.io.matlab import loadmat
from itertools import repeat
import cellprofiler.preferences as cpprefs
from cellprofiler.utilities.hdf5_dict import HDF5Dict
import tempfile
import numpy as np
import warnings
import os
import os.path

AGG_MEAN = "Mean"
AGG_STD_DEV = "StDev"
AGG_MEDIAN = "Median"
AGG_NAMES = [AGG_MEAN, AGG_MEDIAN, AGG_STD_DEV]

"""The per-image measurement category"""
IMAGE = "Image"

"""The per-experiment measurement category"""
EXPERIMENT = "Experiment"

"""The relationship measurement category"""
RELATIONSHIP = "Relationship"

"""The neighbor association measurement category"""
NEIGHBORS = "Neighbors"

"""The per-object "category" (if anyone needs the word, "Object")"""
OBJECT = "Object"

COLTYPE_INTEGER = "integer"
COLTYPE_FLOAT = "float"
'''16bit Binary Large Object. This object can fit 64K of raw data.
Currently used for storing image thumbnails as 200 x 200px (max) 8-bit pngs.
Should NOT be used for storing larger than 256 x 256px 8-bit pngs.'''
COLTYPE_BLOB = "blob"
'''24bit Binary Large Object. This object can fit 16M of raw data.
Not currently used'''
COLTYPE_MEDIUMBLOB = "mediumblob"
'''32bit Binary Large Object. This object can fit 4GB of raw data.
Not currently used'''
COLTYPE_LONGBLOB = "longblob"
'''SQL format for a varchar column

To get a varchar column of width X: COLTYPE_VARCHAR_FORMAT % X
'''
COLTYPE_VARCHAR_FORMAT = "varchar(%d)"
COLTYPE_VARCHAR = "varchar"
'''# of characters reserved for path name in the database'''
PATH_NAME_LENGTH = 256
'''# of characters reserved for file name in the database'''
FILE_NAME_LENGTH = 128
COLTYPE_VARCHAR_FILE_NAME = COLTYPE_VARCHAR_FORMAT % FILE_NAME_LENGTH
COLTYPE_VARCHAR_PATH_NAME = COLTYPE_VARCHAR_FORMAT % PATH_NAME_LENGTH

'''Column attribute: only available after post_group is run (True / False)'''
MCA_AVAILABLE_POST_GROUP  = "AvailablePostGroup"

'''The name of the metadata category'''
C_METADATA = "Metadata"

'''The name of the site metadata feature'''
FTR_SITE = "Site"

'''The name of the well metadata feature'''
FTR_WELL = "Well"

'''The name of the row metadata feature'''
FTR_ROW = "Row"

'''The name of the column metadata feature'''
FTR_COLUMN = "Column"

'''The name of the plate metadata feature'''
FTR_PLATE = "Plate"

M_SITE, M_WELL, M_ROW, M_COLUMN, M_PLATE = \
      ['_'.join((C_METADATA, x))
       for x in (FTR_SITE, FTR_WELL, FTR_ROW, FTR_COLUMN, FTR_PLATE)]

MEASUREMENTS_GROUP_NAME = "Measurements"
IMAGE_NUMBER = "ImageNumber"
OBJECT_NUMBER = "ObjectNumber"
GROUP_NUMBER = "Group_Number"
GROUP_INDEX = "Group_Index"

def get_length_from_varchar(x):
    '''Retrieve the length of a varchar column from its coltype def'''
    m = re.match(r'^varchar\(([0-9]+)\)$', x)
    if m is None:
        return None
    return int(m.groups()[0])

class Measurements(object):
    """Represents measurements made on images and objects
    """
    def __init__(self,
                 can_overwrite=False,
                 image_set_start=None):
        """Create a new measurements collection

        can_overwrite - if True, overwriting measurements during operation
                        is allowed. We turn this on for debugging.
        image_set_start - the index of the first image set in the image set list
                          or None to start at the beginning
        """
        # XXX - clean up on destruction of measurements, allow saving of partial results
        dir = cpprefs.get_default_output_directory()
        if not os.path.exists(dir):
            dir = None
        fd, filename = tempfile.mkstemp(prefix='Cpmeasurements', suffix='.hdf5', dir=dir)
        self.hdf5_dict = HDF5Dict(filename)
        os.close(fd)

        self.image_set_number = image_set_start or 1
        self.image_set_start = image_set_start

        self.__can_overwrite = can_overwrite
        self.__is_first_image = True
        self.__initialized_explicitly = False
        self.__relationships = set()
        self.__relationship_names = set()

    def initialize(self, measurement_columns):
        '''Initialize the measurements with a list of objects and features

        This explicitly initializes the measurements with a list of
        object/feature pairs as would be returned by
        get_measurement_columns()

        measurement_columns - list of 3-tuples: object name, feature, type
        '''
        # clear the old data, if any
        self.hdf5_dict.clear()

        def fix_type(t):
            if t == 'integer':
                return np.int
            if t.startswith('varchar'):
                len = t.split('(')[1][:-1]
                return np.dtype('a' + len)
            return t

        for object_name, feature, coltype in measurement_columns:
            coltype = fix_type(coltype)
            if object_name == EXPERIMENT:
                dims = 0
            elif object_name == IMAGE:
                dims = 1
            else:
                dims = 2
            self.hdf5_dict.add_object(object_name)
            self.hdf5_dict.add_feature(object_name, feature)
        self.__initialized_explicitly = True

    def next_image_set(self, explicit_image_set_number=None, erase=False):
        assert explicit_image_set_number is None or explicit_image_set_number > 0
        if explicit_image_set_number is None:
            self.image_set_number += 1
        else:
            self.image_set_number = explicit_image_set_number
        self.__is_first_image = False

        if erase:
            # HDF5 doesn't have an easy way to remove rows, so we
            # just overwrite this imagenumber with 0 in all the
            # tables.
            #
            # The primary use case for overwriting is for testing, so
            # I don't think we need to pack the data, ever. -Ray
            for object_name in self.get_object_names():
                if object_name != EXPERIMENT:
                    self.erase(object_name, self.image_set_number)

    def erase(self, object_name, image_set_number):
        for feature_name in self.get_feature_names(object_name):
            del self.hdf5_dict[object_name, feature_name, image_set_number]
        for feature_name in 'ImageNumber', 'ObjectNumber':
            if self.hdf5_dict.has_data(object_name, feature_name, image_set_number):
                del self.hdf5_dict[object_name, feature_name, image_set_number]

    @property
    def image_set_count(self):
        '''The number of complete image sets measured'''
        # XXX - question for Lee: should this return the minimum number
        # of non-null values across columns in the the Image table?
        try:
            return len(self.hdf5_dict.get_indices('Image', 'ImageNumber'))
        except KeyError:
            return 0

    def get_is_first_image(self):
        '''True if this is the first image in the set'''
        return self.__is_first_image

    def set_is_first_image(self, value):
        if not value:
            raise ValueError("Can only reset to be first image")
        self.__is_first_image = True
        self.image_set_number = self.image_set_start_number

    is_first_image = property(get_is_first_image, set_is_first_image)

    @property
    def image_set_start_number(self):
        '''The first image set (one-based) processed by the pipeline'''
        if self.image_set_start is None:
            return 1
        return self.image_set_start

    @property
    def has_image_set_start(self):
        '''True if the image set has an explicit start'''
        return self.image_set_start is not None

    def load(self, measurements_file_name):
        '''Load measurements from a matlab file'''
        handles = loadmat(measurements_file_name, struct_as_record=True)
        self.create_from_handles(handles)

    def create_from_handles(self, handles):
        '''Load measurements from a handles structure'''
        m = handles["handles"][0, 0][MEASUREMENTS_GROUP_NAME][0, 0]
        for object_name in m.dtype.fields.keys():
            omeas = m[object_name][0, 0]
            for feature_name in omeas.dtype.fields.keys():
                if object_name == IMAGE:
                    values = [x.flatten()[0] for x in omeas[feature_name][0]]
                elif object_name == EXPERIMENT:
                    value = omeas[feature_name][0, 0].flatten()[0]
                    self.add_experiment_measurement(feature_name, value)
                    continue
                else:
                    values = [x.flatten()
                              for x in omeas[feature_name][0].tolist()]
                self.add_all_measurements(object_name,
                                          feature_name,
                                          values)
        #
        # Set the image set number to beyond the last in the handles
        #
        self.image_set_number = self.image_set_count + 1

    def add_image_measurement(self, feature_name, data, can_overwrite = False):
        """Add a measurement to the "Image" category

        """
        self.add_measurement(IMAGE, feature_name, data, can_overwrite)

    def add_experiment_measurement(self, feature_name, data):
        """Add an experiment measurement to the measurement

        Experiment measurements have one value per experiment
        """
        self.add_measurement(EXPERIMENT, feature_name, data)

    def get_group_number(self):
        '''The number of the group currently being processed'''
        return self.get_current_image_measurement(GROUP_NUMBER)

    def set_group_number(self, group_number, can_overwrite=False):
        self.add_image_measurement(GROUP_NUMBER, group_number, can_overwrite)

    group_number = property(get_group_number, set_group_number)

    def get_group_index(self):
        '''The within-group index of the current image set'''
        return self.get_current_image_measurement(GROUP_INDEX)

    def set_group_index(self, group_index):
        self.add_image_measurement(GROUP_INDEX, group_index)

    group_index = property(get_group_index, set_group_index)

    def add_relate_measurement(
        self, module_number,
        relationship,
        object_name1, object_name2,
        group_indexes1, object_numbers1,
        group_indexes2, object_numbers2):
        '''Add object relationships to the measurements

        module_number - the module that generated the relationship

        relationship - the relationship of the two objects, for instance,
                       "Parent" means object # 1 is the parent of object # 2

        object_name1, object_name2 - the name of the segmentation for the first and second objects

        group_indexes1, group_indexes2 - for each object, the group index of
                                         that object's image set.
                                         (MUST NOT BE A SCALAR)

        object_numbers1, object_numbers2 - for each object, the object number
                                           in the object's object set

        This method lets the caller store any sort of arbitrary relationship
        between objects as long as they are in the same group. To record
        all neighbors within a particular segmentation, call with the same
        object name for object_name1 and object_name2 and the same group
        index - that of the current image. Relating would have different object
        names and TrackObjects would have different group indices.
        '''

        # XXX - check overwrite?
        # XXX - Should group number be moved out of the measurement name?
        group_number = self.group_number
        with self.hdf5_dict.lock:
            relationship_group = self.hdf5_dict.top_group.require_group('%s/%02d_%d_%s_%s_%s' % (RELATIONSHIP, module_number, group_number, relationship, object_name1, object_name2))
            features = ["group_number", "group_index1", "group_index2", "object_number1", "object_number2"]
            if "group_number" not in relationship_group:
                for name in features:
                    relationship_group.create_dataset(name, (0,), dtype='int32', chunks=(1024,), maxshape=(None,))
            current_size = relationship_group['group_number'].shape[0]
            for name in features:
                relationship_group[name].resize((current_size + len(group_indexes1),))
            relationship_group['group_number'][current_size:] = group_number
            relationship_group['group_index1'][current_size:] = group_indexes1
            relationship_group['group_index2'][current_size:] = group_indexes2
            relationship_group['object_number1'][current_size:] = object_numbers1
            relationship_group['object_number2'][current_size:] = object_numbers2
            self.__relationships.add((module_number, group_number, relationship, object_name1, object_name2))
            self.__relationship_names.add(relationship_group.name)

    def get_relationship_groups(self):
        '''Return the keys of each of the relationship groupings.

        The value returned is a list composed of objects with the following
        attributes:
        module_number - the module number of the module used to generate the relationship
        group_number - the group number of the relationship
        relationship - the relationship of the two objects
        object_name1 - the object name of the first object in the relationship
        object_name2 - the object name of the second object in the relationship
        '''

        return [RelationshipKey(module_number, group_number, relationship, obj1, obj2) for
                (module_number, group_number, relationship, obj1, obj2) in self.__relationships]

    def get_relationships(self, module_number, relationship, object_name1, object_name2, group_number):
        if not (module_number, group_number, relationship, object_name1, object_name2) in self.__relationships:
            return np.zeros(0, [("group_index1", int, 1),
                                ("object_number1", int, 1),
                                ("group_index2", int, 1),
                                ("object_number2", int, 1)]).view(np.recarray)
        with self.hdf5_dict.lock:
            grp = self.hdf5_dict.top_group['%s/%02d_%d_%s_%s_%s' % (RELATIONSHIP, module_number, group_number, relationship, object_name1, object_name2)]
            dt = np.dtype([("group_index1", np.int, 1),
                           ("object_number1", np.int, 1),
                           ("group_index2", np.int, 1),
                           ("object_number2", np.int, 1)])
            temp = np.zeros(grp['group_index1'].shape, dt)
            temp['group_index1'] = grp['group_index1']
            temp['object_number1'] = grp['object_number1']
            temp['group_index2'] = grp['group_index2']
            temp['object_number2'] = grp['object_number2']
            return temp.view(np.recarray)

    def add_measurement(self, object_name, feature_name, data, can_overwrite=False, image_set_number=None):
        """Add a measurement or, for objects, an array of measurements to the set

        This is the classic interface - like CPaddmeasurements:
        ObjectName - either the name of the labeled objects or "Image"
        FeatureName - the feature name, encoded with underbars for category/measurement/image/scale
        Data - the data item to be stored
        """
        can_overwrite = can_overwrite or self.__can_overwrite
        if image_set_number is None:
            image_set_number = self.image_set_number

        # some code adds ImageNumber and ObjectNumber measurements explicitly
        if feature_name in (IMAGE_NUMBER, OBJECT_NUMBER):
            return

        fail_if_missing = not (can_overwrite or (self.is_first_image and not self.__initialized_explicitly) or (object_name == EXPERIMENT))
        if fail_if_missing:
            assert object_name in self.get_object_names(), \
                ("Object %s requested for the first time in image set number %d" % \
                     (object_name, self.image_set_number))
            assert feature_name in self.get_feature_names(object_name), \
                ("Feature %s.%s added for the first time in image set # %d (%s %s %s)" % \
                     (object_name, feature_name, self.image_set_number, can_overwrite, self.is_first_image, self.__initialized_explicitly))

        # XXX - Why is this here?  To allow repeated columns in Metadata?
        if (not can_overwrite and
            object_name == IMAGE and feature_name.startswith(C_METADATA)
            and self.has_measurements(object_name, feature_name, image_set_number)):
            assert self.get_measurement(IMAGE, feature_name, image_set_number) == data, '%s != %s at img # %d' % \
                (self.get_measurement(IMAGE, feature_name, image_set_number), data, image_set_number)
        else:
            assert (can_overwrite or not
                    self.has_measurements(object_name, feature_name, image_set_number)),\
                    ("Feature %s.%s has already been set for image cycle %d" %
                     (object_name, feature_name, image_set_number))

        def wrap_string(v):
            if isinstance(v, basestring):
                return unicode(v).encode('unicode_escape')
            return v

        if object_name == EXPERIMENT:
            if not np.isscalar(data) and data is not None:
                data = data[0]
            if data is None:
                data = []
            self.hdf5_dict[EXPERIMENT, feature_name, 0] = wrap_string(data)
        elif object_name == IMAGE:
            if not np.isscalar(data) and data is not None:
                data = data[0]
            if data is None:
                data = []
            self.hdf5_dict[IMAGE, feature_name, image_set_number] = wrap_string(data)
            self.hdf5_dict[IMAGE, 'ImageNumber', image_set_number] = image_set_number
        else:
            self.hdf5_dict[object_name, feature_name, image_set_number] = data
            self.hdf5_dict[object_name, 'ImageNumber', image_set_number] = [image_set_number] * len(data)
            self.hdf5_dict[object_name, 'ObjectNumber', image_set_number] = np.arange(1, len(data) + 1)

    def get_object_names(self):
        """The list of object names (including Image) that have measurements
        """
        return self.hdf5_dict.top_level_names()

    object_names = property(get_object_names)

    def get_feature_names(self, object_name):
        """The list of feature names (measurements) for an object
        """
        return [name for name in self.hdf5_dict.second_level_names(object_name) if name not in ('ImageNumber', 'ObjectNumber')]
    
    def get_image_numbers(self):
        '''Return the image numbers from the Image table'''
        image_numbers = np.array(
            self.hdf5_dict.get_indices(IMAGE, IMAGE_NUMBER), int)
        image_numbers.sort()
        return image_numbers

    def has_feature(self, object_name, feature_name):
        return self.hdf5_dict.has_feature(object_name, feature_name)

    def get_current_image_measurement(self, feature_name):
        '''Return the value for the named image measurement

        feature_name - the name of the measurement feature to be returned
        '''
        return self.get_current_measurement(IMAGE, feature_name)

    def get_current_measurement(self, object_name, feature_name):
        """Return the value for the named measurement for the current image set
        object_name  - the name of the objects being measured or "Image"
        feature_name - the name of the measurement feature to be returned
        """
        return self.get_measurement(object_name, feature_name, self.image_set_number)

    def get_measurement(self, object_name, feature_name, image_set_number=None):
        """Return the value for the named measurement and indicated image set"""
        def unwrap_string(v):
            # hdf5 returns string columns as a wrapped type
            if isinstance(v, str):
                return unicode(str(v)).decode('unicode_escape')
            return v
        if object_name == EXPERIMENT:
            return unwrap_string(self.hdf5_dict[EXPERIMENT, feature_name, 0][0])
        if object_name == IMAGE:
            return unwrap_string(self.hdf5_dict[IMAGE, feature_name, image_set_number][0])
        vals = self.hdf5_dict[object_name, feature_name, image_set_number]
        if vals is None:
            return np.array([])
        return vals.flatten()

    def has_measurements(self, object_name, feature_name, image_set_number):
        if object_name == EXPERIMENT:
            return self.hdf5_dict.has_data(EXPERIMENT, feature_name, 0)
        return self.hdf5_dict.has_data(object_name, feature_name, image_set_number)

    def has_current_measurements(self, object_name, feature_name):
        return self.has_measurements(object_name, feature_name, self.image_set_number)

    def get_all_measurements(self, object_name, feature_name):
        warnings.warn("get_all_measurements() is deprecated.  Use get_measurement()", DeprecationWarning, stacklevel=2)

        assert self.hdf5_dict.has_feature(object_name, feature_name) or feature_name in ('ImageNumber', 'ObjectNumber')
        if object_name == EXPERIMENT:
            return self.hdf5_dict[EXPERIMENT, feature_name, 0][0]
        vals = [self.get_measurement(object_name, feature_name, idx) for idx in self.hdf5_dict.get_indices(object_name, 'ImageNumber')]
        if object_name == IMAGE:
            return np.array(vals)
        return vals

    def add_all_measurements(self, object_name, feature_name, values):
        '''Add a list of measurements for all image sets

        object_name - name of object or Images
        feature_name - feature to add
        values - list of either values or arrays of values
        '''
        for idx, val in zip(xrange(len(values)), values):
            if val is None:
                if self.hdf5_dict.has_feature(object_name, feature_name):
                    del self.hdf5_dict[object_name, feature_name, idx + 1]
            else:
                self.add_measurement(object_name, feature_name, val, can_overwrite=True, image_set_number=idx + 1)

    def get_experiment_measurement(self, feature_name):
        """Retrieve an experiment-wide measurement
        """
        return self.get_measurement(EXPERIMENT, feature_name) or 'N/A'

    def apply_metadata(self, pattern, image_set_number=None):
        """Apply metadata from the current measurements to a pattern

        pattern - a regexp-like pattern that specifies how to insert
                  metadata into a string. Each token has the form:
                  "\(?<METADATA_TAG>\)" (matlab-style) or
                  "\g<METADATA_TAG>" (Python-style)
        image_name - name of image associated with the metadata (or None
                     if metadata is not associated with an image)
        image_set_number - # of image set to use to retrieve data.
                           None for current.
        returns a string with the metadata tags replaced by the metadata
        """
        if image_set_number == None:
            image_set_number = self.image_set_number
        result_pieces = []
        double_backquote = "\\\\"
        single_backquote = "\\"
        for piece in pattern.split(double_backquote):
            # Replace tags in piece
            result = ''
            while(True):
                # Replace one tag
                m = re.search('\\(\\?[<](.+?)[>]\\)', piece)
                if not m:
                    m = re.search('\\\\g[<](.+?)[>]', piece)
                    if not m:
                        result += piece
                        break
                result += piece[:m.start()]
                measurement = '%s_%s' % (C_METADATA, m.groups()[0])
                result += str(self.get_measurement("Image", measurement,
                                                   image_set_number))
                piece = piece[m.end():]
            result_pieces.append(result)
        return single_backquote.join(result_pieces)

    def group_by_metadata(self, tags):
        """Return groupings of image sets with matching metadata tags

        tags - a sequence of tags to match.

        Returns a sequence of MetadataGroup objects. Each one represents
        a set of values for the metadata tags along with the imagenumbers of
        the image sets that match the values
        """
        if len(tags) == 0:
            # if there are no tags, all image sets match each other
            return [MetadataGroup({}, range(1, self.image_set_number + 1))]

        #
        # The flat_dictionary has a row of tag values as a key
        #
        flat_dictionary = {}
        values = [self.get_all_measurements(IMAGE, "%s_%s" % (C_METADATA, tag)).tolist()
                  for tag in tags]
        imgnumbers = self.get_all_measurements(IMAGE, IMAGE_NUMBER)
        for imgnumber, row in zip(imgnumbers, zip(*values)):
            if row in flat_dictionary:
                flat_dictionary[row].append(imgnumber)
            else:
                flat_dictionary[row] = [imgnumber]
        result = []
        for row in flat_dictionary.keys():
            tag_dictionary = {}
            tag_dictionary.update(zip(tags, row))
            result.append(MetadataGroup(tag_dictionary, flat_dictionary[row]))
        return result

    def agg_ignore_object(self, object_name):
        """Ignore objects (other than 'Image') if this returns true"""
        if object_name in (EXPERIMENT, NEIGHBORS):
            return True

    def agg_ignore_feature(self, object_name, feature_name):
        """Return true if we should ignore a feature during aggregation"""

        if self.agg_ignore_object(object_name):
            return True
        if self.hdf5_dict.has_feature(object_name, "SubObjectFlag"):
            return True
        return agg_ignore_feature(feature_name)

    def compute_aggregate_measurements(self, image_set_number,
                                       aggs=AGG_NAMES):
        """Compute aggregate measurements for a given image set

        returns a dictionary whose key is the aggregate measurement name and
        whose value is the aggregate measurement value
        """
        d = {}
        for object_name in self.get_object_names():
            if object_name == 'Image':
                continue
            for feature in self.get_feature_names(object_name):
                if self.agg_ignore_feature(object_name, feature):
                    continue
                feature_name = "%s_%s" % (object_name, feature)
                values = self.get_measurement(object_name, feature,
                                              image_set_number)
                if values is not None:
                    values = values[np.isfinite(values)]
                #
                # Compute the mean and standard deviation
                #
                if AGG_MEAN in aggs:
                    mean_feature_name = get_agg_measurement_name(
                        AGG_MEAN, object_name, feature)
                    mean = values.mean() if values is not None else np.NaN
                    d[mean_feature_name] = mean
                if AGG_MEDIAN in aggs:
                    median_feature_name = get_agg_measurement_name(
                        AGG_MEDIAN, object_name, feature)
                    median = np.median(values) if values is not None else np.NaN
                    d[median_feature_name] = median
                if AGG_STD_DEV in aggs:
                    stdev_feature_name = get_agg_measurement_name(
                        AGG_STD_DEV, object_name, feature)
                    stdev = values.std() if values is not None else np.NaN
                    d[stdev_feature_name] = stdev
        return d

class MetadataGroup(dict):
    """A set of metadata tag values and the image set indexes that match

    The MetadataGroup object represents a group of image sets that
    have the same values for a given set of tags. For instance, if an
    experiment has metadata tags of "Plate", "Well" and "Site" and
    we form a metadata group of "Plate" and "Well", then each metadata
    group will have image set indexes of the images taken of a particular
    well
    """
    def __init__(self, tag_dictionary, indexes):
        super(MetadataGroup, self).__init__(tag_dictionary)
        self.__indexes = indexes

    @property
    def indexes(self):
        return self.__indexes

    def __setitem__(self, tag, value):
        raise NotImplementedError("The dictionary is read-only")

def find_metadata_tokens(pattern):
    """Return a list of strings which are the metadata token names in a pattern

    pattern - a regexp-like pattern that specifies how to find
              metadata in a string. Each token has the form:
              "(?<METADATA_TAG>...match-exp...)" (matlab-style) or
              "\g<METADATA_TAG>" (Python-style replace)
              "(?P<METADATA_TAG>...match-exp..)" (Python-style search)
    """
    result = []
    while True:
        m = re.search('\\(\\?[<](.+?)[>]', pattern)
        if not m:
            m = re.search('\\\\g[<](.+?)[>]', pattern)
            if not m:
                m = re.search('\\(\\?P[<](.+?)[>]', pattern)
                if not m:
                    break
        result.append(m.groups()[0])
        pattern = pattern[m.end():]
    return result

def extract_metadata(pattern, text):
    """Return a dictionary of metadata extracted from the text

    pattern - a regexp that specifies how to find
              metadata in a string. Each token has the form:
              "\(?<METADATA_TAG>...match-exp...\)" (matlab-style) or
              "\(?P<METADATA_TAG>...match-exp...\)" (Python-style)
    text - text to be searched

    We do a little fixup in here to change Matlab searches to Python ones
    before executing.
    """
    # Convert Matlab to Python
    orig_pattern = pattern
    pattern = re.sub('(\\(\\?)([<].+?[>])', '\\1P\\2', pattern)
    match = re.search(pattern, text)
    if match:
        return match.groupdict()
    else:
        raise ValueError("Metadata extraction failed: regexp '%s' does not match '%s'" % (orig_pattern, text))

def is_well_row_token(x):
    '''True if the string represents a well row metadata tag'''
    return x.lower() in ("wellrow", "well_row", "row")

def is_well_column_token(x):
    '''true if the string represents a well column metadata tag'''
    return x.lower() in ("wellcol", "well_col", "wellcolumn", "well_column",
                         "column", "col")

def load_measurements(measurements_file_name):
    '''Load measurements from a .mat file'''

    m = Measurements()
    m.load(measurements_file_name)
    return m

def get_agg_measurement_name(agg, object_name, feature):
    '''Return the name of an aggregate measurement

    agg - one of the names in AGG_NAMES, like AGG_MEAN
    object_name - the name of the object that we're aggregating
    feature - the name of the object's measurement
    '''
    return "%s_%s_%s" % (agg, object_name, feature)

def agg_ignore_feature(feature_name):
    '''Return True if the feature is one to be ignored when aggregating'''
    if feature_name.startswith('Description_'):
        return True
    if feature_name.startswith('ModuleError_'):
        return True
    if feature_name.startswith('TimeElapsed_'):
        return True
    if feature_name == "Number_Object_Number":
        return True
    return False

class RelationshipKey:
    def __init__(self, module_number, group_number, relationship,
                 object_name1, object_name2):
        self.module_number = module_number
        self.group_number = group_number
        self.relationship = relationship
        self.object_name1 = object_name1
        self.object_name2 = object_name2
>>>>>>> cf6e277c
<|MERGE_RESOLUTION|>--- conflicted
+++ resolved
@@ -1,4 +1,3 @@
-<<<<<<< HEAD
 """Measurements.py - storage for image and object measurements
 
 CellProfiler is distributed under the GNU General Public License.
@@ -259,11 +258,11 @@
         #
         self.image_set_number = self.image_set_count + 1
 
-    def add_image_measurement(self, feature_name, data):
+    def add_image_measurement(self, feature_name, data, can_overwrite = False):
         """Add a measurement to the "Image" category
 
         """
-        self.add_measurement(IMAGE, feature_name, data)
+        self.add_measurement(IMAGE, feature_name, data, can_overwrite)
 
     def add_experiment_measurement(self, feature_name, data):
         """Add an experiment measurement to the measurement
@@ -276,8 +275,8 @@
         '''The number of the group currently being processed'''
         return self.get_current_image_measurement(GROUP_NUMBER)
 
-    def set_group_number(self, group_number):
-        self.add_image_measurement(GROUP_NUMBER, group_number)
+    def set_group_number(self, group_number, can_overwrite=False):
+        self.add_image_measurement(GROUP_NUMBER, group_number, can_overwrite)
 
     group_number = property(get_group_number, set_group_number)
 
@@ -445,6 +444,13 @@
         """The list of feature names (measurements) for an object
         """
         return [name for name in self.hdf5_dict.second_level_names(object_name) if name not in ('ImageNumber', 'ObjectNumber')]
+    
+    def get_image_numbers(self):
+        '''Return the image numbers from the Image table'''
+        image_numbers = np.array(
+            self.hdf5_dict.get_indices(IMAGE, IMAGE_NUMBER), int)
+        image_numbers.sort()
+        return image_numbers
 
     def has_feature(self, object_name, feature_name):
         return self.hdf5_dict.has_feature(object_name, feature_name)
@@ -747,762 +753,4 @@
         self.group_number = group_number
         self.relationship = relationship
         self.object_name1 = object_name1
-        self.object_name2 = object_name2
-=======
-"""Measurements.py - storage for image and object measurements
-
-CellProfiler is distributed under the GNU General Public License.
-See the accompanying file LICENSE for details.
-
-Copyright (c) 2003-2009 Massachusetts nstitute of Technology
-Copyright (c) 2009-2011 Broad Institute
-All rights reserved.
-
-Please see the AUTHORS file for credits.
-
-Website: http://www.cellprofiler.org
-"""
-__version__ = "$Revision$"
-
-import numpy as np
-import re
-from scipy.io.matlab import loadmat
-from itertools import repeat
-import cellprofiler.preferences as cpprefs
-from cellprofiler.utilities.hdf5_dict import HDF5Dict
-import tempfile
-import numpy as np
-import warnings
-import os
-import os.path
-
-AGG_MEAN = "Mean"
-AGG_STD_DEV = "StDev"
-AGG_MEDIAN = "Median"
-AGG_NAMES = [AGG_MEAN, AGG_MEDIAN, AGG_STD_DEV]
-
-"""The per-image measurement category"""
-IMAGE = "Image"
-
-"""The per-experiment measurement category"""
-EXPERIMENT = "Experiment"
-
-"""The relationship measurement category"""
-RELATIONSHIP = "Relationship"
-
-"""The neighbor association measurement category"""
-NEIGHBORS = "Neighbors"
-
-"""The per-object "category" (if anyone needs the word, "Object")"""
-OBJECT = "Object"
-
-COLTYPE_INTEGER = "integer"
-COLTYPE_FLOAT = "float"
-'''16bit Binary Large Object. This object can fit 64K of raw data.
-Currently used for storing image thumbnails as 200 x 200px (max) 8-bit pngs.
-Should NOT be used for storing larger than 256 x 256px 8-bit pngs.'''
-COLTYPE_BLOB = "blob"
-'''24bit Binary Large Object. This object can fit 16M of raw data.
-Not currently used'''
-COLTYPE_MEDIUMBLOB = "mediumblob"
-'''32bit Binary Large Object. This object can fit 4GB of raw data.
-Not currently used'''
-COLTYPE_LONGBLOB = "longblob"
-'''SQL format for a varchar column
-
-To get a varchar column of width X: COLTYPE_VARCHAR_FORMAT % X
-'''
-COLTYPE_VARCHAR_FORMAT = "varchar(%d)"
-COLTYPE_VARCHAR = "varchar"
-'''# of characters reserved for path name in the database'''
-PATH_NAME_LENGTH = 256
-'''# of characters reserved for file name in the database'''
-FILE_NAME_LENGTH = 128
-COLTYPE_VARCHAR_FILE_NAME = COLTYPE_VARCHAR_FORMAT % FILE_NAME_LENGTH
-COLTYPE_VARCHAR_PATH_NAME = COLTYPE_VARCHAR_FORMAT % PATH_NAME_LENGTH
-
-'''Column attribute: only available after post_group is run (True / False)'''
-MCA_AVAILABLE_POST_GROUP  = "AvailablePostGroup"
-
-'''The name of the metadata category'''
-C_METADATA = "Metadata"
-
-'''The name of the site metadata feature'''
-FTR_SITE = "Site"
-
-'''The name of the well metadata feature'''
-FTR_WELL = "Well"
-
-'''The name of the row metadata feature'''
-FTR_ROW = "Row"
-
-'''The name of the column metadata feature'''
-FTR_COLUMN = "Column"
-
-'''The name of the plate metadata feature'''
-FTR_PLATE = "Plate"
-
-M_SITE, M_WELL, M_ROW, M_COLUMN, M_PLATE = \
-      ['_'.join((C_METADATA, x))
-       for x in (FTR_SITE, FTR_WELL, FTR_ROW, FTR_COLUMN, FTR_PLATE)]
-
-MEASUREMENTS_GROUP_NAME = "Measurements"
-IMAGE_NUMBER = "ImageNumber"
-OBJECT_NUMBER = "ObjectNumber"
-GROUP_NUMBER = "Group_Number"
-GROUP_INDEX = "Group_Index"
-
-def get_length_from_varchar(x):
-    '''Retrieve the length of a varchar column from its coltype def'''
-    m = re.match(r'^varchar\(([0-9]+)\)$', x)
-    if m is None:
-        return None
-    return int(m.groups()[0])
-
-class Measurements(object):
-    """Represents measurements made on images and objects
-    """
-    def __init__(self,
-                 can_overwrite=False,
-                 image_set_start=None):
-        """Create a new measurements collection
-
-        can_overwrite - if True, overwriting measurements during operation
-                        is allowed. We turn this on for debugging.
-        image_set_start - the index of the first image set in the image set list
-                          or None to start at the beginning
-        """
-        # XXX - clean up on destruction of measurements, allow saving of partial results
-        dir = cpprefs.get_default_output_directory()
-        if not os.path.exists(dir):
-            dir = None
-        fd, filename = tempfile.mkstemp(prefix='Cpmeasurements', suffix='.hdf5', dir=dir)
-        self.hdf5_dict = HDF5Dict(filename)
-        os.close(fd)
-
-        self.image_set_number = image_set_start or 1
-        self.image_set_start = image_set_start
-
-        self.__can_overwrite = can_overwrite
-        self.__is_first_image = True
-        self.__initialized_explicitly = False
-        self.__relationships = set()
-        self.__relationship_names = set()
-
-    def initialize(self, measurement_columns):
-        '''Initialize the measurements with a list of objects and features
-
-        This explicitly initializes the measurements with a list of
-        object/feature pairs as would be returned by
-        get_measurement_columns()
-
-        measurement_columns - list of 3-tuples: object name, feature, type
-        '''
-        # clear the old data, if any
-        self.hdf5_dict.clear()
-
-        def fix_type(t):
-            if t == 'integer':
-                return np.int
-            if t.startswith('varchar'):
-                len = t.split('(')[1][:-1]
-                return np.dtype('a' + len)
-            return t
-
-        for object_name, feature, coltype in measurement_columns:
-            coltype = fix_type(coltype)
-            if object_name == EXPERIMENT:
-                dims = 0
-            elif object_name == IMAGE:
-                dims = 1
-            else:
-                dims = 2
-            self.hdf5_dict.add_object(object_name)
-            self.hdf5_dict.add_feature(object_name, feature)
-        self.__initialized_explicitly = True
-
-    def next_image_set(self, explicit_image_set_number=None, erase=False):
-        assert explicit_image_set_number is None or explicit_image_set_number > 0
-        if explicit_image_set_number is None:
-            self.image_set_number += 1
-        else:
-            self.image_set_number = explicit_image_set_number
-        self.__is_first_image = False
-
-        if erase:
-            # HDF5 doesn't have an easy way to remove rows, so we
-            # just overwrite this imagenumber with 0 in all the
-            # tables.
-            #
-            # The primary use case for overwriting is for testing, so
-            # I don't think we need to pack the data, ever. -Ray
-            for object_name in self.get_object_names():
-                if object_name != EXPERIMENT:
-                    self.erase(object_name, self.image_set_number)
-
-    def erase(self, object_name, image_set_number):
-        for feature_name in self.get_feature_names(object_name):
-            del self.hdf5_dict[object_name, feature_name, image_set_number]
-        for feature_name in 'ImageNumber', 'ObjectNumber':
-            if self.hdf5_dict.has_data(object_name, feature_name, image_set_number):
-                del self.hdf5_dict[object_name, feature_name, image_set_number]
-
-    @property
-    def image_set_count(self):
-        '''The number of complete image sets measured'''
-        # XXX - question for Lee: should this return the minimum number
-        # of non-null values across columns in the the Image table?
-        try:
-            return len(self.hdf5_dict.get_indices('Image', 'ImageNumber'))
-        except KeyError:
-            return 0
-
-    def get_is_first_image(self):
-        '''True if this is the first image in the set'''
-        return self.__is_first_image
-
-    def set_is_first_image(self, value):
-        if not value:
-            raise ValueError("Can only reset to be first image")
-        self.__is_first_image = True
-        self.image_set_number = self.image_set_start_number
-
-    is_first_image = property(get_is_first_image, set_is_first_image)
-
-    @property
-    def image_set_start_number(self):
-        '''The first image set (one-based) processed by the pipeline'''
-        if self.image_set_start is None:
-            return 1
-        return self.image_set_start
-
-    @property
-    def has_image_set_start(self):
-        '''True if the image set has an explicit start'''
-        return self.image_set_start is not None
-
-    def load(self, measurements_file_name):
-        '''Load measurements from a matlab file'''
-        handles = loadmat(measurements_file_name, struct_as_record=True)
-        self.create_from_handles(handles)
-
-    def create_from_handles(self, handles):
-        '''Load measurements from a handles structure'''
-        m = handles["handles"][0, 0][MEASUREMENTS_GROUP_NAME][0, 0]
-        for object_name in m.dtype.fields.keys():
-            omeas = m[object_name][0, 0]
-            for feature_name in omeas.dtype.fields.keys():
-                if object_name == IMAGE:
-                    values = [x.flatten()[0] for x in omeas[feature_name][0]]
-                elif object_name == EXPERIMENT:
-                    value = omeas[feature_name][0, 0].flatten()[0]
-                    self.add_experiment_measurement(feature_name, value)
-                    continue
-                else:
-                    values = [x.flatten()
-                              for x in omeas[feature_name][0].tolist()]
-                self.add_all_measurements(object_name,
-                                          feature_name,
-                                          values)
-        #
-        # Set the image set number to beyond the last in the handles
-        #
-        self.image_set_number = self.image_set_count + 1
-
-    def add_image_measurement(self, feature_name, data, can_overwrite = False):
-        """Add a measurement to the "Image" category
-
-        """
-        self.add_measurement(IMAGE, feature_name, data, can_overwrite)
-
-    def add_experiment_measurement(self, feature_name, data):
-        """Add an experiment measurement to the measurement
-
-        Experiment measurements have one value per experiment
-        """
-        self.add_measurement(EXPERIMENT, feature_name, data)
-
-    def get_group_number(self):
-        '''The number of the group currently being processed'''
-        return self.get_current_image_measurement(GROUP_NUMBER)
-
-    def set_group_number(self, group_number, can_overwrite=False):
-        self.add_image_measurement(GROUP_NUMBER, group_number, can_overwrite)
-
-    group_number = property(get_group_number, set_group_number)
-
-    def get_group_index(self):
-        '''The within-group index of the current image set'''
-        return self.get_current_image_measurement(GROUP_INDEX)
-
-    def set_group_index(self, group_index):
-        self.add_image_measurement(GROUP_INDEX, group_index)
-
-    group_index = property(get_group_index, set_group_index)
-
-    def add_relate_measurement(
-        self, module_number,
-        relationship,
-        object_name1, object_name2,
-        group_indexes1, object_numbers1,
-        group_indexes2, object_numbers2):
-        '''Add object relationships to the measurements
-
-        module_number - the module that generated the relationship
-
-        relationship - the relationship of the two objects, for instance,
-                       "Parent" means object # 1 is the parent of object # 2
-
-        object_name1, object_name2 - the name of the segmentation for the first and second objects
-
-        group_indexes1, group_indexes2 - for each object, the group index of
-                                         that object's image set.
-                                         (MUST NOT BE A SCALAR)
-
-        object_numbers1, object_numbers2 - for each object, the object number
-                                           in the object's object set
-
-        This method lets the caller store any sort of arbitrary relationship
-        between objects as long as they are in the same group. To record
-        all neighbors within a particular segmentation, call with the same
-        object name for object_name1 and object_name2 and the same group
-        index - that of the current image. Relating would have different object
-        names and TrackObjects would have different group indices.
-        '''
-
-        # XXX - check overwrite?
-        # XXX - Should group number be moved out of the measurement name?
-        group_number = self.group_number
-        with self.hdf5_dict.lock:
-            relationship_group = self.hdf5_dict.top_group.require_group('%s/%02d_%d_%s_%s_%s' % (RELATIONSHIP, module_number, group_number, relationship, object_name1, object_name2))
-            features = ["group_number", "group_index1", "group_index2", "object_number1", "object_number2"]
-            if "group_number" not in relationship_group:
-                for name in features:
-                    relationship_group.create_dataset(name, (0,), dtype='int32', chunks=(1024,), maxshape=(None,))
-            current_size = relationship_group['group_number'].shape[0]
-            for name in features:
-                relationship_group[name].resize((current_size + len(group_indexes1),))
-            relationship_group['group_number'][current_size:] = group_number
-            relationship_group['group_index1'][current_size:] = group_indexes1
-            relationship_group['group_index2'][current_size:] = group_indexes2
-            relationship_group['object_number1'][current_size:] = object_numbers1
-            relationship_group['object_number2'][current_size:] = object_numbers2
-            self.__relationships.add((module_number, group_number, relationship, object_name1, object_name2))
-            self.__relationship_names.add(relationship_group.name)
-
-    def get_relationship_groups(self):
-        '''Return the keys of each of the relationship groupings.
-
-        The value returned is a list composed of objects with the following
-        attributes:
-        module_number - the module number of the module used to generate the relationship
-        group_number - the group number of the relationship
-        relationship - the relationship of the two objects
-        object_name1 - the object name of the first object in the relationship
-        object_name2 - the object name of the second object in the relationship
-        '''
-
-        return [RelationshipKey(module_number, group_number, relationship, obj1, obj2) for
-                (module_number, group_number, relationship, obj1, obj2) in self.__relationships]
-
-    def get_relationships(self, module_number, relationship, object_name1, object_name2, group_number):
-        if not (module_number, group_number, relationship, object_name1, object_name2) in self.__relationships:
-            return np.zeros(0, [("group_index1", int, 1),
-                                ("object_number1", int, 1),
-                                ("group_index2", int, 1),
-                                ("object_number2", int, 1)]).view(np.recarray)
-        with self.hdf5_dict.lock:
-            grp = self.hdf5_dict.top_group['%s/%02d_%d_%s_%s_%s' % (RELATIONSHIP, module_number, group_number, relationship, object_name1, object_name2)]
-            dt = np.dtype([("group_index1", np.int, 1),
-                           ("object_number1", np.int, 1),
-                           ("group_index2", np.int, 1),
-                           ("object_number2", np.int, 1)])
-            temp = np.zeros(grp['group_index1'].shape, dt)
-            temp['group_index1'] = grp['group_index1']
-            temp['object_number1'] = grp['object_number1']
-            temp['group_index2'] = grp['group_index2']
-            temp['object_number2'] = grp['object_number2']
-            return temp.view(np.recarray)
-
-    def add_measurement(self, object_name, feature_name, data, can_overwrite=False, image_set_number=None):
-        """Add a measurement or, for objects, an array of measurements to the set
-
-        This is the classic interface - like CPaddmeasurements:
-        ObjectName - either the name of the labeled objects or "Image"
-        FeatureName - the feature name, encoded with underbars for category/measurement/image/scale
-        Data - the data item to be stored
-        """
-        can_overwrite = can_overwrite or self.__can_overwrite
-        if image_set_number is None:
-            image_set_number = self.image_set_number
-
-        # some code adds ImageNumber and ObjectNumber measurements explicitly
-        if feature_name in (IMAGE_NUMBER, OBJECT_NUMBER):
-            return
-
-        fail_if_missing = not (can_overwrite or (self.is_first_image and not self.__initialized_explicitly) or (object_name == EXPERIMENT))
-        if fail_if_missing:
-            assert object_name in self.get_object_names(), \
-                ("Object %s requested for the first time in image set number %d" % \
-                     (object_name, self.image_set_number))
-            assert feature_name in self.get_feature_names(object_name), \
-                ("Feature %s.%s added for the first time in image set # %d (%s %s %s)" % \
-                     (object_name, feature_name, self.image_set_number, can_overwrite, self.is_first_image, self.__initialized_explicitly))
-
-        # XXX - Why is this here?  To allow repeated columns in Metadata?
-        if (not can_overwrite and
-            object_name == IMAGE and feature_name.startswith(C_METADATA)
-            and self.has_measurements(object_name, feature_name, image_set_number)):
-            assert self.get_measurement(IMAGE, feature_name, image_set_number) == data, '%s != %s at img # %d' % \
-                (self.get_measurement(IMAGE, feature_name, image_set_number), data, image_set_number)
-        else:
-            assert (can_overwrite or not
-                    self.has_measurements(object_name, feature_name, image_set_number)),\
-                    ("Feature %s.%s has already been set for image cycle %d" %
-                     (object_name, feature_name, image_set_number))
-
-        def wrap_string(v):
-            if isinstance(v, basestring):
-                return unicode(v).encode('unicode_escape')
-            return v
-
-        if object_name == EXPERIMENT:
-            if not np.isscalar(data) and data is not None:
-                data = data[0]
-            if data is None:
-                data = []
-            self.hdf5_dict[EXPERIMENT, feature_name, 0] = wrap_string(data)
-        elif object_name == IMAGE:
-            if not np.isscalar(data) and data is not None:
-                data = data[0]
-            if data is None:
-                data = []
-            self.hdf5_dict[IMAGE, feature_name, image_set_number] = wrap_string(data)
-            self.hdf5_dict[IMAGE, 'ImageNumber', image_set_number] = image_set_number
-        else:
-            self.hdf5_dict[object_name, feature_name, image_set_number] = data
-            self.hdf5_dict[object_name, 'ImageNumber', image_set_number] = [image_set_number] * len(data)
-            self.hdf5_dict[object_name, 'ObjectNumber', image_set_number] = np.arange(1, len(data) + 1)
-
-    def get_object_names(self):
-        """The list of object names (including Image) that have measurements
-        """
-        return self.hdf5_dict.top_level_names()
-
-    object_names = property(get_object_names)
-
-    def get_feature_names(self, object_name):
-        """The list of feature names (measurements) for an object
-        """
-        return [name for name in self.hdf5_dict.second_level_names(object_name) if name not in ('ImageNumber', 'ObjectNumber')]
-    
-    def get_image_numbers(self):
-        '''Return the image numbers from the Image table'''
-        image_numbers = np.array(
-            self.hdf5_dict.get_indices(IMAGE, IMAGE_NUMBER), int)
-        image_numbers.sort()
-        return image_numbers
-
-    def has_feature(self, object_name, feature_name):
-        return self.hdf5_dict.has_feature(object_name, feature_name)
-
-    def get_current_image_measurement(self, feature_name):
-        '''Return the value for the named image measurement
-
-        feature_name - the name of the measurement feature to be returned
-        '''
-        return self.get_current_measurement(IMAGE, feature_name)
-
-    def get_current_measurement(self, object_name, feature_name):
-        """Return the value for the named measurement for the current image set
-        object_name  - the name of the objects being measured or "Image"
-        feature_name - the name of the measurement feature to be returned
-        """
-        return self.get_measurement(object_name, feature_name, self.image_set_number)
-
-    def get_measurement(self, object_name, feature_name, image_set_number=None):
-        """Return the value for the named measurement and indicated image set"""
-        def unwrap_string(v):
-            # hdf5 returns string columns as a wrapped type
-            if isinstance(v, str):
-                return unicode(str(v)).decode('unicode_escape')
-            return v
-        if object_name == EXPERIMENT:
-            return unwrap_string(self.hdf5_dict[EXPERIMENT, feature_name, 0][0])
-        if object_name == IMAGE:
-            return unwrap_string(self.hdf5_dict[IMAGE, feature_name, image_set_number][0])
-        vals = self.hdf5_dict[object_name, feature_name, image_set_number]
-        if vals is None:
-            return np.array([])
-        return vals.flatten()
-
-    def has_measurements(self, object_name, feature_name, image_set_number):
-        if object_name == EXPERIMENT:
-            return self.hdf5_dict.has_data(EXPERIMENT, feature_name, 0)
-        return self.hdf5_dict.has_data(object_name, feature_name, image_set_number)
-
-    def has_current_measurements(self, object_name, feature_name):
-        return self.has_measurements(object_name, feature_name, self.image_set_number)
-
-    def get_all_measurements(self, object_name, feature_name):
-        warnings.warn("get_all_measurements() is deprecated.  Use get_measurement()", DeprecationWarning, stacklevel=2)
-
-        assert self.hdf5_dict.has_feature(object_name, feature_name) or feature_name in ('ImageNumber', 'ObjectNumber')
-        if object_name == EXPERIMENT:
-            return self.hdf5_dict[EXPERIMENT, feature_name, 0][0]
-        vals = [self.get_measurement(object_name, feature_name, idx) for idx in self.hdf5_dict.get_indices(object_name, 'ImageNumber')]
-        if object_name == IMAGE:
-            return np.array(vals)
-        return vals
-
-    def add_all_measurements(self, object_name, feature_name, values):
-        '''Add a list of measurements for all image sets
-
-        object_name - name of object or Images
-        feature_name - feature to add
-        values - list of either values or arrays of values
-        '''
-        for idx, val in zip(xrange(len(values)), values):
-            if val is None:
-                if self.hdf5_dict.has_feature(object_name, feature_name):
-                    del self.hdf5_dict[object_name, feature_name, idx + 1]
-            else:
-                self.add_measurement(object_name, feature_name, val, can_overwrite=True, image_set_number=idx + 1)
-
-    def get_experiment_measurement(self, feature_name):
-        """Retrieve an experiment-wide measurement
-        """
-        return self.get_measurement(EXPERIMENT, feature_name) or 'N/A'
-
-    def apply_metadata(self, pattern, image_set_number=None):
-        """Apply metadata from the current measurements to a pattern
-
-        pattern - a regexp-like pattern that specifies how to insert
-                  metadata into a string. Each token has the form:
-                  "\(?<METADATA_TAG>\)" (matlab-style) or
-                  "\g<METADATA_TAG>" (Python-style)
-        image_name - name of image associated with the metadata (or None
-                     if metadata is not associated with an image)
-        image_set_number - # of image set to use to retrieve data.
-                           None for current.
-        returns a string with the metadata tags replaced by the metadata
-        """
-        if image_set_number == None:
-            image_set_number = self.image_set_number
-        result_pieces = []
-        double_backquote = "\\\\"
-        single_backquote = "\\"
-        for piece in pattern.split(double_backquote):
-            # Replace tags in piece
-            result = ''
-            while(True):
-                # Replace one tag
-                m = re.search('\\(\\?[<](.+?)[>]\\)', piece)
-                if not m:
-                    m = re.search('\\\\g[<](.+?)[>]', piece)
-                    if not m:
-                        result += piece
-                        break
-                result += piece[:m.start()]
-                measurement = '%s_%s' % (C_METADATA, m.groups()[0])
-                result += str(self.get_measurement("Image", measurement,
-                                                   image_set_number))
-                piece = piece[m.end():]
-            result_pieces.append(result)
-        return single_backquote.join(result_pieces)
-
-    def group_by_metadata(self, tags):
-        """Return groupings of image sets with matching metadata tags
-
-        tags - a sequence of tags to match.
-
-        Returns a sequence of MetadataGroup objects. Each one represents
-        a set of values for the metadata tags along with the imagenumbers of
-        the image sets that match the values
-        """
-        if len(tags) == 0:
-            # if there are no tags, all image sets match each other
-            return [MetadataGroup({}, range(1, self.image_set_number + 1))]
-
-        #
-        # The flat_dictionary has a row of tag values as a key
-        #
-        flat_dictionary = {}
-        values = [self.get_all_measurements(IMAGE, "%s_%s" % (C_METADATA, tag)).tolist()
-                  for tag in tags]
-        imgnumbers = self.get_all_measurements(IMAGE, IMAGE_NUMBER)
-        for imgnumber, row in zip(imgnumbers, zip(*values)):
-            if row in flat_dictionary:
-                flat_dictionary[row].append(imgnumber)
-            else:
-                flat_dictionary[row] = [imgnumber]
-        result = []
-        for row in flat_dictionary.keys():
-            tag_dictionary = {}
-            tag_dictionary.update(zip(tags, row))
-            result.append(MetadataGroup(tag_dictionary, flat_dictionary[row]))
-        return result
-
-    def agg_ignore_object(self, object_name):
-        """Ignore objects (other than 'Image') if this returns true"""
-        if object_name in (EXPERIMENT, NEIGHBORS):
-            return True
-
-    def agg_ignore_feature(self, object_name, feature_name):
-        """Return true if we should ignore a feature during aggregation"""
-
-        if self.agg_ignore_object(object_name):
-            return True
-        if self.hdf5_dict.has_feature(object_name, "SubObjectFlag"):
-            return True
-        return agg_ignore_feature(feature_name)
-
-    def compute_aggregate_measurements(self, image_set_number,
-                                       aggs=AGG_NAMES):
-        """Compute aggregate measurements for a given image set
-
-        returns a dictionary whose key is the aggregate measurement name and
-        whose value is the aggregate measurement value
-        """
-        d = {}
-        for object_name in self.get_object_names():
-            if object_name == 'Image':
-                continue
-            for feature in self.get_feature_names(object_name):
-                if self.agg_ignore_feature(object_name, feature):
-                    continue
-                feature_name = "%s_%s" % (object_name, feature)
-                values = self.get_measurement(object_name, feature,
-                                              image_set_number)
-                if values is not None:
-                    values = values[np.isfinite(values)]
-                #
-                # Compute the mean and standard deviation
-                #
-                if AGG_MEAN in aggs:
-                    mean_feature_name = get_agg_measurement_name(
-                        AGG_MEAN, object_name, feature)
-                    mean = values.mean() if values is not None else np.NaN
-                    d[mean_feature_name] = mean
-                if AGG_MEDIAN in aggs:
-                    median_feature_name = get_agg_measurement_name(
-                        AGG_MEDIAN, object_name, feature)
-                    median = np.median(values) if values is not None else np.NaN
-                    d[median_feature_name] = median
-                if AGG_STD_DEV in aggs:
-                    stdev_feature_name = get_agg_measurement_name(
-                        AGG_STD_DEV, object_name, feature)
-                    stdev = values.std() if values is not None else np.NaN
-                    d[stdev_feature_name] = stdev
-        return d
-
-class MetadataGroup(dict):
-    """A set of metadata tag values and the image set indexes that match
-
-    The MetadataGroup object represents a group of image sets that
-    have the same values for a given set of tags. For instance, if an
-    experiment has metadata tags of "Plate", "Well" and "Site" and
-    we form a metadata group of "Plate" and "Well", then each metadata
-    group will have image set indexes of the images taken of a particular
-    well
-    """
-    def __init__(self, tag_dictionary, indexes):
-        super(MetadataGroup, self).__init__(tag_dictionary)
-        self.__indexes = indexes
-
-    @property
-    def indexes(self):
-        return self.__indexes
-
-    def __setitem__(self, tag, value):
-        raise NotImplementedError("The dictionary is read-only")
-
-def find_metadata_tokens(pattern):
-    """Return a list of strings which are the metadata token names in a pattern
-
-    pattern - a regexp-like pattern that specifies how to find
-              metadata in a string. Each token has the form:
-              "(?<METADATA_TAG>...match-exp...)" (matlab-style) or
-              "\g<METADATA_TAG>" (Python-style replace)
-              "(?P<METADATA_TAG>...match-exp..)" (Python-style search)
-    """
-    result = []
-    while True:
-        m = re.search('\\(\\?[<](.+?)[>]', pattern)
-        if not m:
-            m = re.search('\\\\g[<](.+?)[>]', pattern)
-            if not m:
-                m = re.search('\\(\\?P[<](.+?)[>]', pattern)
-                if not m:
-                    break
-        result.append(m.groups()[0])
-        pattern = pattern[m.end():]
-    return result
-
-def extract_metadata(pattern, text):
-    """Return a dictionary of metadata extracted from the text
-
-    pattern - a regexp that specifies how to find
-              metadata in a string. Each token has the form:
-              "\(?<METADATA_TAG>...match-exp...\)" (matlab-style) or
-              "\(?P<METADATA_TAG>...match-exp...\)" (Python-style)
-    text - text to be searched
-
-    We do a little fixup in here to change Matlab searches to Python ones
-    before executing.
-    """
-    # Convert Matlab to Python
-    orig_pattern = pattern
-    pattern = re.sub('(\\(\\?)([<].+?[>])', '\\1P\\2', pattern)
-    match = re.search(pattern, text)
-    if match:
-        return match.groupdict()
-    else:
-        raise ValueError("Metadata extraction failed: regexp '%s' does not match '%s'" % (orig_pattern, text))
-
-def is_well_row_token(x):
-    '''True if the string represents a well row metadata tag'''
-    return x.lower() in ("wellrow", "well_row", "row")
-
-def is_well_column_token(x):
-    '''true if the string represents a well column metadata tag'''
-    return x.lower() in ("wellcol", "well_col", "wellcolumn", "well_column",
-                         "column", "col")
-
-def load_measurements(measurements_file_name):
-    '''Load measurements from a .mat file'''
-
-    m = Measurements()
-    m.load(measurements_file_name)
-    return m
-
-def get_agg_measurement_name(agg, object_name, feature):
-    '''Return the name of an aggregate measurement
-
-    agg - one of the names in AGG_NAMES, like AGG_MEAN
-    object_name - the name of the object that we're aggregating
-    feature - the name of the object's measurement
-    '''
-    return "%s_%s_%s" % (agg, object_name, feature)
-
-def agg_ignore_feature(feature_name):
-    '''Return True if the feature is one to be ignored when aggregating'''
-    if feature_name.startswith('Description_'):
-        return True
-    if feature_name.startswith('ModuleError_'):
-        return True
-    if feature_name.startswith('TimeElapsed_'):
-        return True
-    if feature_name == "Number_Object_Number":
-        return True
-    return False
-
-class RelationshipKey:
-    def __init__(self, module_number, group_number, relationship,
-                 object_name1, object_name2):
-        self.module_number = module_number
-        self.group_number = group_number
-        self.relationship = relationship
-        self.object_name1 = object_name1
-        self.object_name2 = object_name2
->>>>>>> cf6e277c
+        self.object_name2 = object_name2