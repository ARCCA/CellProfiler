'''<b>Measure Correlation</b> measures the colocalization and correlation between intensities in different images (e.g., different color channels) on a pixel-by-pixel basis, within identified
objects or across an entire image.
<hr>
Given two or more images, this module calculates the correlation & colocalization (Overlap, Mander's, Costes' Automated Threshold & Rank Weighted Colocalization) between the
pixel intensities. The correlation / colocalization can be measured for entire
images, or a correlation measurement can be made within each individual object.

Correlations / Colocalizations will be calculated between all pairs of images that are selected in
the module, as well as between selected objects. For example, if correlations 
are to be measured for a set of red, green, and blue images containing identified nuclei, 
measurements will be made between the following:
<ul>
<li>The blue and green, red and green, and red and blue images. </li>
<li>The nuclei in each of the above image pairs.</li>
</ul>

<h4>Available measurements</h4>
<ul>
<li><i>Correlation:</i> The correlation between a pair of images <i>I</i> and <i>J</i>, 
calculated as Pearson's correlation coefficient. The formula is
covariance(<i>I</i> ,<i>J</i>)/[std(<i>I</i> ) &times; std(<i>J</i>)].</li>
<li><i>Slope:</i> The slope of the least-squares regression between a pair of images
I and J. Calculated using the model <i>A</i> &times; <i>I</i> + <i>B</i> = <i>J</i>, w
here <i>A</i> is the slope.</li>
<li><i>Overlap coefficient:</i> The overlap coefficient is a modification of Pearson's correlation
where average intesity values of the pixels are not subtracted from the original intesity values. For
a pair of images R and G, the overlap coefficient is measured as
r = sum(Ri * Gi) / sqrt (sum(Ri*Ri)*sum(Gi*Gi)).
<li><i>Mander's coefficient:</i> The mander's coefficient for a pair of images R and G is measured as
M1 = sum(Ri_coloc)/sum(Ri) and M2 = sum(Gi_coloc)/sum(Gi), where Ri_coloc = Ri when Gi > 0, 0 otherwise and
Gi_coloc =  Gi when Ri >0, 0 otherwise.
<li><i>Mander's coefficient (Costes Automated Threshold):</i> Costes' automated threshold estimates
maximum threshold of intensity for each image based on correlation. Mander's coefficient is applied
on thresholded images as Ri_coloc = Ri when Gi > Gthr and Gi_coloc = Gi when Ri > Rthr where
Gthr and Rthr are thresholds calculed using Costes' authomated threshold method.
<li><i>Rank Weighted Colocalization coefficient:</i> The RWC coefficient for a pair of images R and G is measured as
RWC1 = sum(Ri_coloc*Wi)/sum(Ri) and RWC2 = sum(Gi_coloc*Wi)/sum(Gi), where Wi is Weight defined as
Wi = (Rmax - Di)/Rmax where Rmax is the maximum of Ranks among R and G based on the max intensity, and
Di = abs(Rank(Ri) - Rank(Gi)) (absolute difference in ranks between R and G) and Ri_coloc = Ri when Gi > 0, 0 otherwise
and Gi_coloc =  Gi when Ri >0, 0 otherwise. (Singan et al. 2011, BMC Bioinformatics 12:407).
</ul>

'''

import numpy as np
import scipy.ndimage as scind
import scipy.stats as scistat
from centrosome.cpmorphology import fixup_scipy_ndimage_result as fix
from scipy.linalg import lstsq

import cellprofiler.cpmodule as cpm
import cellprofiler.measurements as cpmeas
import cellprofiler.objects as cpo
import cellprofiler.settings as cps

M_IMAGES = "Across entire image"
M_OBJECTS = "Within objects"
M_IMAGES_AND_OBJECTS = "Both"

'''Feature name format for the correlation measurement'''
F_CORRELATION_FORMAT = "Correlation_Correlation_%s_%s"

'''Feature name format for the slope measurement'''
F_SLOPE_FORMAT = "Correlation_Slope_%s_%s"

'''Feature name format for the overlap coefficient measurement'''
F_OVERLAP_FORMAT = "Correlation_Overlap_%s_%s"

'''Feature name format for the Manders Coefficient measurement'''
F_K_FORMAT = "Correlation_K_%s_%s"

'''Feature name format for the Manders Coefficient measurement'''
F_KS_FORMAT = "Correlation_KS_%s_%s"

'''Feature name format for the Manders Coefficient measurement'''
F_MANDERS_FORMAT = "Correlation_Manders_%s_%s"

'''Feature name format for the RWC Coefficient measurement'''
F_RWC_FORMAT = "Correlation_RWC_%s_%s"

'''Feature name format for the Costes Coefficient measurement'''
F_COSTES_FORMAT = "Correlation_Costes_%s_%s"

class MeasureCorrelation(cpm.CPModule):

    module_name = 'MeasureCorrelation'
    category = 'Measurement'
    variable_revision_number = 3
    
    def create_settings(self):
        '''Create the initial settings for the module'''
        self.image_groups = []
        self.add_image(can_delete = False)
        self.spacer_1 = cps.Divider()
        self.add_image(can_delete = False)
        self.image_count = cps.HiddenCount(self.image_groups)
        
        self.add_image_button = cps.DoSomething("", 'Add another image', self.add_image)
        self.spacer_2 = cps.Divider()
        self.thr = cps.Float(
            "Set threshold as percentage of maximum intensity for the images",
            15, minval=0, maxval=99, doc='''\
            Select the threshold as a percentage of the maximum intensity of the above image [0-99].''')
        
        self.images_or_objects = cps.Choice(
            'Select where to measure correlation',
            [M_IMAGES, M_OBJECTS, M_IMAGES_AND_OBJECTS], doc = '''
            You can measure the correlation in several ways: 
            <ul>
            <li><i>%(M_OBJECTS)s:</i> Measure correlation only in those pixels previously
            identified as an object. You will be asked to specify which object to measure from.</li>
            <li><i>%(M_IMAGES)s:</i> Measure the correlation across all pixels in the images.</li>
            <li><i>%(M_IMAGES_AND_OBJECTS)s:</i> Calculate both measurements above.</li>
            </ul>
            All methods measure correlation on a pixel by pixel basis.'''%globals())
        
        self.object_groups = []
        self.add_object(can_delete = False)
        self.object_count = cps.HiddenCount(self.object_groups)
        
        self.spacer_2 = cps.Divider(line=True)
        
        self.add_object_button = cps.DoSomething("", 'Add another object', self.add_object)



    def add_image(self, can_delete = True):
        '''Add an image to the image_groups collection
        
        can_delete - set this to False to keep from showing the "remove"
                     button for images that must be present.
        '''
        group = cps.SettingsGroup()
        if can_delete:
            group.append("divider", cps.Divider(line=False))
        group.append("image_name", cps.ImageNameSubscriber(
            'Select an image to measure',cps.NONE,doc = '''
            Select an image to measure the correlation from.'''))
        
        if len(self.image_groups) == 0: # Insert space between 1st two images for aesthetics
            group.append("extra_divider", cps.Divider(line=False))
        
        if can_delete:
            group.append("remover", cps.RemoveSettingButton("","Remove this image", self.image_groups, group))
            
        self.image_groups.append(group)

    def add_object(self, can_delete = True):
        '''Add an object to the object_groups collection'''
        group = cps.SettingsGroup()
        if can_delete:
            group.append("divider", cps.Divider(line=False))
            
        group.append("object_name", cps.ObjectNameSubscriber(
            'Select an object to measure',cps.NONE, doc = '''
            Select the objects to be measured.'''))
        
        if can_delete:
            group.append("remover", cps.RemoveSettingButton('', 'Remove this object', self.object_groups, group))
        self.object_groups.append(group)

    def settings(self):
        '''Return the settings to be saved in the pipeline'''
        result = [self.image_count, self.object_count]
        result += [image_group.image_name for image_group in self.image_groups]
        result += [self.thr]
        result += [self.images_or_objects]
        result += [object_group.object_name for object_group in self.object_groups]
        return result

    def prepare_settings(self, setting_values):
        '''Make sure there are the right number of image and object slots for the incoming settings'''
        image_count = int(setting_values[0])
        object_count = int(setting_values[1])
        if image_count < 2:
            raise ValueError("The MeasureCorrelate module must have at least two input images. %d found in pipeline file"%image_count)
        
        del self.image_groups[image_count:]
        while len(self.image_groups) < image_count:
            self.add_image()
        
        del self.object_groups[object_count:]
        while len(self.object_groups) < object_count:
            self.add_object()

    def visible_settings(self):
        result = []
        for image_group in self.image_groups:
            result += image_group.visible_settings()
        result += [self.add_image_button, self.spacer_2, self.thr, self.images_or_objects]
        if self.wants_objects():
            for object_group in self.object_groups:
                result += object_group.visible_settings()
            result += [self.add_object_button]
        return result

    def get_image_pairs(self):
        '''Yield all permutations of pairs of images to correlate
        
        Yields the pairs of images in a canonical order.
        '''
        for i in range(self.image_count.value-1):
            for j in range(i+1, self.image_count.value):
                yield (self.image_groups[i].image_name.value,
                       self.image_groups[j].image_name.value)

    def wants_images(self):
        '''True if the user wants to measure correlation on whole images'''
        return self.images_or_objects in (M_IMAGES, M_IMAGES_AND_OBJECTS)

    def wants_objects(self):
        '''True if the user wants to measure per-object correlations'''
        return self.images_or_objects in (M_OBJECTS, M_IMAGES_AND_OBJECTS)

    def run(self, workspace):
        '''Calculate measurements on an image set'''
        col_labels = ["First image","Second image","Objects","Measurement","Value"]
        statistics = []
        for first_image_name, second_image_name in self.get_image_pairs():
            if self.wants_images():
                statistics += self.run_image_pair_images(workspace, 
                                                         first_image_name, 
                                                         second_image_name)
            if self.wants_objects():
                for object_name in [group.object_name.value for group in self.object_groups]:
                    statistics += self.run_image_pair_objects(workspace, 
                                                              first_image_name,
                                                              second_image_name, 
                                                              object_name)
        if self.show_window:
            workspace.display_data.statistics = statistics
            workspace.display_data.col_labels = col_labels

    def display(self, workspace, figure):
        statistics = workspace.display_data.statistics
        figure.set_subplots((1, 1))
        figure.subplot_table(0, 0, statistics, workspace.display_data.col_labels)

    def run_image_pair_images(self, workspace, first_image_name, 
                              second_image_name):
        '''Calculate the correlation between the pixels of two images'''
        first_image = workspace.image_set.get_image(first_image_name,
                                                    must_be_grayscale=True)
        second_image = workspace.image_set.get_image(second_image_name,
                                                     must_be_grayscale=True)
        first_pixel_data = first_image.pixel_data
        first_mask = first_image.mask
        first_pixel_count = np.product(first_pixel_data.shape)
        second_pixel_data = second_image.pixel_data
        second_mask = second_image.mask
        second_pixel_count = np.product(second_pixel_data.shape)
        #
        # Crop the larger image similarly to the smaller one
        #
        if first_pixel_count < second_pixel_count:
            second_pixel_data = first_image.crop_image_similarly(second_pixel_data)
            second_mask = first_image.crop_image_similarly(second_mask)
        elif second_pixel_count < first_pixel_count:
            first_pixel_data = second_image.crop_image_similarly(first_pixel_data)
            first_mask = second_image.crop_image_similarly(first_mask)
        mask = (first_mask & second_mask & 
                (~ np.isnan(first_pixel_data)) &
                (~ np.isnan(second_pixel_data)))
        result = []
        if np.any(mask):
            #
            # Perform the correlation, which returns:
            # [ [ii, ij],
            #   [ji, jj] ]
            #
            fi = first_pixel_data[mask]
            si = second_pixel_data[mask]
            corr = np.corrcoef((fi,si))[1,0]
            #
            # Find the slope as a linear regression to
            # A * i1 + B = i2
            #
            coeffs = lstsq(np.array((fi,np.ones_like(fi))).transpose(),si)[0]
            slope = coeffs[0]
            result += [[first_image_name, second_image_name, "-", "Correlation","%.3f"%corr],
                       [first_image_name, second_image_name, "-", "Slope","%.3f"%slope]]
            # Orthogonal Regression for Costes' automated threshold
            nonZero = (fi > 0) | (si > 0)
            
            xvar = np.var(fi[nonZero],axis=0,ddof=1)
            yvar = np.var(si[nonZero],axis=0,ddof=1)
            
            xmean = np.mean(fi[nonZero], axis=0)
            ymean = np.mean(si[nonZero], axis=0)
            
            z = fi[nonZero] + si[nonZero]
            zvar = np.var(z,axis=0,ddof=1)
            
            covar = 0.5 * (zvar - (xvar+yvar))
            
            denom = 2 * covar
            num = (yvar-xvar) + np.sqrt((yvar-xvar)*(yvar-xvar)+4*(covar*covar))
            a = (num/denom)
            b = (ymean - a*xmean)
            
            i = 1
            while(i > 0.003921568627):
                Thr_fi_c = i
                Thr_si_c = (a*i)+b
                combt = (fi < Thr_fi_c) | (si < Thr_si_c)
                costReg = scistat.pearsonr(fi[combt], si[combt])
                if(costReg[0] <= 0):
                    break
                i= i-0.003921568627
                        
            # Costes' thershold calculation
            combined_thresh_c = (fi > Thr_fi_c) & (si > Thr_si_c)
            fi_thresh_c = fi[combined_thresh_c]
            si_thresh_c = si[combined_thresh_c]
            tot_fi_thr_c = fi[(fi > Thr_fi_c)].sum()
            tot_si_thr_c = si[(si > Thr_si_c)].sum()
            
            #Threshold as percentage of maximum intensity in each channel
            thr_fi = self.thr.value * np.max(fi) / 100
            thr_si = self.thr.value * np.max(si) / 100
            combined_thresh = (fi > thr_fi) & (si > thr_si)
            fi_thresh = fi[combined_thresh]
            si_thresh = si[combined_thresh]
            tot_fi_thr = fi[(fi > thr_fi)].sum()
            tot_si_thr = si[(si > thr_si)].sum()
            
            # Mander's Coefficient
            M1 = 0
            M2 = 0
            M1 = fi_thresh.sum() / tot_fi_thr
            M2 = si_thresh.sum() / tot_si_thr
            result += [[first_image_name, second_image_name, "-", "Mander's Coefficient","%.3f"%M1],
                       [second_image_name, first_image_name, "-", "Mander's Coefficient","%.3f"%M2]]
                
            # RWC Coefficient
            RWC1 = 0
            RWC2 = 0
            Rank1 = np.lexsort([fi])
            Rank2 = np.lexsort([si])
            Rank1_U = np.hstack([[False],fi[Rank1[:-1]] != fi[Rank1[1:]]])
            Rank2_U = np.hstack([[False],si[Rank2[:-1]] != si[Rank2[1:]]])
            Rank1_S = np.cumsum(Rank1_U)
            Rank2_S = np.cumsum(Rank2_U)
            Rank_im1 = np.zeros(fi.shape, dtype=int)
            Rank_im2 = np.zeros(si.shape, dtype=int)
            Rank_im1[Rank1] = Rank1_S
            Rank_im2[Rank2] = Rank2_S
            
            R = max(Rank_im1.max(), Rank_im2.max())+1
            Di = abs(Rank_im1 - Rank_im2)
            weight = ((R-Di) * 1.0) / R
            weight_thresh = weight[combined_thresh]
            RWC1 = (fi_thresh * weight_thresh).sum() / tot_fi_thr
            RWC2 = (si_thresh * weight_thresh).sum() / tot_si_thr
            result += [[first_image_name, second_image_name, "-", "RWC Coefficient","%.3f"%RWC1],
                       [second_image_name, first_image_name, "-", "RWC Coefficient","%.3f"%RWC2]]
            
            
            # Costes' Automated Threshold
            C1 = 0
            C2 = 0
            C1 = fi_thresh_c.sum() / tot_fi_thr_c
            C2 = si_thresh_c.sum() / tot_si_thr_c
            result += [[first_image_name, second_image_name, "-", "Mander's Coefficient (Costes)","%.3f"%C1],
                       [second_image_name, first_image_name, "-", "Mander's Coefficient (Costes)","%.3f"%C2]]
            
            
            # Overlap Coefficient
            overlap = 0
            overlap = (fi_thresh * si_thresh).sum() / np.sqrt((fi_thresh**2).sum() * (si_thresh**2).sum())  
            K1 = (fi_thresh * si_thresh).sum() / (fi_thresh**2).sum()
            K2 = (fi_thresh * si_thresh).sum() / (si_thresh**2).sum()
            result += [[first_image_name, second_image_name, "-", "Overlap Coefficient","%.3f"%overlap]]
            
        else:
            corr = np.NaN
            slope = np.NaN
            C1 = np.NaN
            C2 = np.NaN
            M1 = np.NaN
            M2 = np.NaN
            RWC1 = np.NaN
            RWC2 = np.NaN
            overlap = np.NaN
            K1 = np.NaN
            K2 = np.NaN
            
            
        #
        # Add the measurements
        #
        corr_measurement = F_CORRELATION_FORMAT%(first_image_name, 
                                                 second_image_name)
        slope_measurement = F_SLOPE_FORMAT%(first_image_name,
                                                 second_image_name)
        overlap_measurement = F_OVERLAP_FORMAT%(first_image_name,
                                                second_image_name)
        k_measurement_1 = F_K_FORMAT%(first_image_name,
                                                second_image_name)
        k_measurement_2 = F_K_FORMAT%(second_image_name,
                                                first_image_name)
        manders_measurement_1 = F_MANDERS_FORMAT%(first_image_name,
                                                second_image_name)
        manders_measurement_2 = F_MANDERS_FORMAT%(second_image_name,
                                                first_image_name)
        rwc_measurement_1 = F_RWC_FORMAT%(first_image_name,
                                                second_image_name)
        rwc_measurement_2 = F_RWC_FORMAT%(second_image_name,
                                                first_image_name)
        costes_measurement_1 = F_COSTES_FORMAT%(first_image_name,
                                                second_image_name)
        costes_measurement_2 = F_COSTES_FORMAT%(second_image_name,
                                                first_image_name)

        
        workspace.measurements.add_image_measurement(corr_measurement, corr)
        workspace.measurements.add_image_measurement(slope_measurement, slope)
        workspace.measurements.add_image_measurement(overlap_measurement, overlap)
        workspace.measurements.add_image_measurement(k_measurement_1, K1)
        workspace.measurements.add_image_measurement(k_measurement_2, K2)
        workspace.measurements.add_image_measurement(manders_measurement_1, M1)
        workspace.measurements.add_image_measurement(manders_measurement_2, M2)
        workspace.measurements.add_image_measurement(rwc_measurement_1, RWC1)
        workspace.measurements.add_image_measurement(rwc_measurement_2, RWC2)
        workspace.measurements.add_image_measurement(costes_measurement_1, C1)
        workspace.measurements.add_image_measurement(costes_measurement_2, C2)
        
        return result

    def run_image_pair_objects(self, workspace, first_image_name,
                               second_image_name, object_name):
        '''Calculate per-object correlations between intensities in two images'''
        first_image = workspace.image_set.get_image(first_image_name,
                                                    must_be_grayscale=True)
        second_image = workspace.image_set.get_image(second_image_name,
                                                     must_be_grayscale=True)
        objects = workspace.object_set.get_objects(object_name)
        #
        # Crop both images to the size of the labels matrix
        #
        labels = objects.segmented
        try:
            first_pixels  = objects.crop_image_similarly(first_image.pixel_data)
            first_mask    = objects.crop_image_similarly(first_image.mask)
        except ValueError:
            first_pixels, m1 = cpo.size_similarly(labels, first_image.pixel_data)
            first_mask, m1 = cpo.size_similarly(labels, first_image.mask)
            first_mask[~m1] = False
        try:
            second_pixels = objects.crop_image_similarly(second_image.pixel_data)
            second_mask   = objects.crop_image_similarly(second_image.mask)
        except ValueError:
            second_pixels, m1 = cpo.size_similarly(labels, second_image.pixel_data)
            second_mask, m1 = cpo.size_similarly(labels, second_image.mask)
            second_mask[~m1] = False
        mask   = ((labels > 0) & first_mask & second_mask)
        first_pixels = first_pixels[mask]
        second_pixels = second_pixels[mask]
        labels = labels[mask]
        result = []
        first_pixel_data = first_image.pixel_data
        first_mask = first_image.mask
        first_pixel_count = np.product(first_pixel_data.shape)
        second_pixel_data = second_image.pixel_data
        second_mask = second_image.mask
        second_pixel_count = np.product(second_pixel_data.shape)
        #
        # Crop the larger image similarly to the smaller one
        #
        if first_pixel_count < second_pixel_count:
            second_pixel_data = first_image.crop_image_similarly(second_pixel_data)
            second_mask = first_image.crop_image_similarly(second_mask)
        elif second_pixel_count < first_pixel_count:
            first_pixel_data = second_image.crop_image_similarly(first_pixel_data)
            first_mask = second_image.crop_image_similarly(first_mask)
        mask = (first_mask & second_mask &
                (~ np.isnan(first_pixel_data)) &
                (~ np.isnan(second_pixel_data)))
        if np.any(mask):
            #
            # Perform the correlation, which returns:
            # [ [ii, ij],
            #   [ji, jj] ]
            #
            fi = first_pixel_data[mask]
            si = second_pixel_data[mask]
                            
        n_objects = objects.count
        # Handle case when both images for the correlation are completely masked out

        if ((n_objects == 0)):
            corr = np.zeros((0,))
<<<<<<< HEAD
        elif((np.where(mask)[0].__len__()==0)):
            corr = np.zeros((n_objects,))
            corr[:]=np.NaN
=======
            overlap = np.zeros((0,))
            K1 = np.zeros((0,))
            K2 = np.zeros((0,))
            M1 = np.zeros((0,))
            M2 = np.zeros((0,))
            RWC1 = np.zeros((0,))
            RWC2 = np.zeros((0,))
            C1 = np.zeros((0,))
            C2 = np.zeros((0,))
>>>>>>> 68bf44c7
        else:
            #
            # The correlation is sum((x-mean(x))(y-mean(y)) /
            #                         ((n-1) * std(x) *std(y)))
            #
            lrange = np.arange(n_objects,dtype=np.int32)+1
            area  = fix(scind.sum(np.ones_like(labels), labels, lrange))
            mean1 = fix(scind.mean(first_pixels, labels, lrange))
            mean2 = fix(scind.mean(second_pixels, labels, lrange))
            #
            # Calculate the standard deviation times the population.
            #
            std1 = np.sqrt(fix(scind.sum((first_pixels-mean1[labels-1])**2,
                                         labels, lrange)))
            std2 = np.sqrt(fix(scind.sum((second_pixels-mean2[labels-1])**2,
                                         labels, lrange)))
            x = first_pixels - mean1[labels-1]  # x - mean(x)
            y = second_pixels - mean2[labels-1] # y - mean(y)
            corr = fix(scind.sum(x * y / (std1[labels-1] * std2[labels-1]),
                                 labels, lrange))
            # Explicitly set the correlation to NaN for masked objects
            corr[scind.sum(1, labels, lrange) == 0] = np.NaN
            result += [[first_image_name, second_image_name, object_name,"Mean Correlation coeff","%.3f"%np.mean(corr)],
                       [first_image_name, second_image_name, object_name,"Median Correlation coeff","%.3f"%np.median(corr)],
                       [first_image_name, second_image_name, object_name,"Min Correlation coeff","%.3f"%np.min(corr)],
                       [first_image_name, second_image_name, object_name,"Max Correlation coeff","%.3f"%np.max(corr)]]

            # Threshold as percentage of maximum intensity of objects in each channel
            tff = (self.thr.value/100) * fix(scind.maximum(first_pixels,labels, lrange))
            tss = (self.thr.value/100) * fix(scind.maximum(second_pixels,labels, lrange))
        
            combined_thresh = (first_pixels> tff[labels-1]) & (second_pixels > tss[labels-1])
            fi_thresh = first_pixels[combined_thresh]
            si_thresh = second_pixels[combined_thresh]
            tot_fi_thr = scind.sum(first_pixels[first_pixels > tff[labels-1]], labels[first_pixels > tff[labels-1]],lrange)
            tot_si_thr = scind.sum(second_pixels[second_pixels > tss[labels-1]], labels[second_pixels > tss[labels-1]],lrange)
            
            
            nonZero = (fi > 0) | (si > 0)
            xvar = np.var(fi[nonZero],axis=0,ddof=1)
            yvar = np.var(si[nonZero],axis=0,ddof=1)
            
            xmean = np.mean(fi[nonZero], axis=0)
            ymean = np.mean(si[nonZero], axis=0)
            
            z = fi[nonZero] + si[nonZero]
            zvar = np.var(z,axis=0,ddof=1)
            
            covar = 0.5 * (zvar - (xvar+yvar))
            
            denom = 2 * covar
            num = (yvar-xvar) + np.sqrt((yvar-xvar)*(yvar-xvar)+4*(covar*covar))
            a = (num/denom)
            b = (ymean - a*xmean)
            
            i = 1
            while(i > 0.003921568627):
                thr_fi_c = i
                thr_si_c = (a*i)+b
                combt = (fi < thr_fi_c) | (si < thr_si_c)
                costReg = scistat.pearsonr(fi[combt], si[combt])
                if(costReg[0] <= 0):
                    break
                i= i-0.003921568627
            
            # Costes' thershold for entire image is applied to each object
            fi_above_thr = first_pixels > thr_fi_c
            si_above_thr = second_pixels > thr_si_c
            combined_thresh_c = fi_above_thr & si_above_thr
            fi_thresh_c = first_pixels[combined_thresh_c]
            si_thresh_c = second_pixels[combined_thresh_c]
            if np.any(fi_above_thr):
                tot_fi_thr_c = scind.sum(first_pixels[first_pixels > thr_fi_c],labels[first_pixels > thr_fi_c],lrange)
            else:
                tot_fi_thr_c = np.zeros(len(lrange))
            if np.any(si_above_thr):
                tot_si_thr_c = scind.sum(second_pixels[second_pixels > thr_si_c],labels[second_pixels > thr_si_c],lrange)
            else:
                tot_si_thr_c = np.zeros(len(lrange))
            
            # Mander's Coefficient
            M1 = np.zeros(len(lrange))
            M2 = np.zeros(len(lrange))
            
            if np.any(combined_thresh):
                M1 = np.array(scind.sum(fi_thresh,labels[combined_thresh],lrange)) / np.array(tot_fi_thr)
                M2 = np.array(scind.sum(si_thresh,labels[combined_thresh],lrange)) / np.array(tot_si_thr)
            result += [[first_image_name, second_image_name, object_name,"Mean Mander's coeff","%.3f"%np.mean(M1)],
                       [first_image_name, second_image_name, object_name,"Median Mander's coeff","%.3f"%np.median(M1)],
                       [first_image_name, second_image_name, object_name,"Min Mander's coeff","%.3f"%np.min(M1)],
                       [first_image_name, second_image_name, object_name,"Max Mander's coeff","%.3f"%np.max(M1)]]
            result += [[second_image_name, first_image_name, object_name,"Mean Mander's coeff","%.3f"%np.mean(M2)],
                       [second_image_name, first_image_name, object_name,"Median Mander's coeff","%.3f"%np.median(M2)],
                       [second_image_name, first_image_name, object_name,"Min Mander's coeff","%.3f"%np.min(M2)],
                       [second_image_name, first_image_name, object_name,"Max Mander's coeff","%.3f"%np.max(M2)]]
            
            # RWC Coefficient
            RWC1 = np.zeros(len(lrange))
            RWC2 = np.zeros(len(lrange))
            [Rank1] = np.lexsort(([labels], [first_pixels]))
            [Rank2] = np.lexsort(([labels], [second_pixels]))
            Rank1_U = np.hstack([[False],first_pixels[Rank1[:-1]] != first_pixels[Rank1[1:]]])
            Rank2_U = np.hstack([[False],second_pixels[Rank2[:-1]] != second_pixels[Rank2[1:]]])
            Rank1_S = np.cumsum(Rank1_U)
            Rank2_S = np.cumsum(Rank2_U)
            Rank_im1 = np.zeros(first_pixels.shape, dtype=int)
            Rank_im2 = np.zeros(second_pixels.shape, dtype=int)
            Rank_im1[Rank1] = Rank1_S
            Rank_im2[Rank2] = Rank2_S
            
            R = max(Rank_im1.max(), Rank_im2.max()) + 1
            Di = abs(Rank_im1 - Rank_im2)
            weight = (R-Di) * 1.0 / R
            weight_thresh = weight[combined_thresh]
            if np.any(combined_thresh_c):
                RWC1 = np.array(scind.sum(fi_thresh * weight_thresh,labels[combined_thresh],lrange)) / np.array(tot_fi_thr)
                RWC2 = np.array(scind.sum(si_thresh * weight_thresh,labels[combined_thresh],lrange)) / np.array(tot_si_thr)
                
            result += [[first_image_name, second_image_name, object_name,"Mean RWC coeff","%.3f"%np.mean(RWC1)],
                       [first_image_name, second_image_name, object_name,"Median RWC coeff","%.3f"%np.median(RWC1)],
                       [first_image_name, second_image_name, object_name,"Min RWC coeff","%.3f"%np.min(RWC1)],
                       [first_image_name, second_image_name, object_name,"Max RWC coeff","%.3f"%np.max(RWC1)]]
            result += [[second_image_name, first_image_name, object_name,"Mean RWC coeff","%.3f"%np.mean(RWC2)],
                       [second_image_name, first_image_name, object_name,"Median RWC coeff","%.3f"%np.median(RWC2)],
                       [second_image_name, first_image_name, object_name,"Min RWC coeff","%.3f"%np.min(RWC2)],
                       [second_image_name, first_image_name, object_name,"Max RWC coeff","%.3f"%np.max(RWC2)]]
            
            
            #Costes Automated Threshold
            C1 = np.zeros(len(lrange))
            C2 = np.zeros(len(lrange))
            if np.any(combined_thresh_c):
                C1 = np.array(scind.sum(fi_thresh_c,labels[combined_thresh_c],lrange)) / np.array(tot_fi_thr_c)
                C2 = np.array(scind.sum(si_thresh_c,labels[combined_thresh_c],lrange)) / np.array(tot_si_thr_c)
            result += [[first_image_name, second_image_name, object_name,"Mean Mander's coeff (Costes)","%.3f"%np.mean(C1)],
                       [first_image_name, second_image_name, object_name,"Median Mander's coeff (Costes)","%.3f"%np.median(C1)],
                       [first_image_name, second_image_name, object_name,"Min Mander's coeff (Costes)","%.3f"%np.min(C1)],
                       [first_image_name, second_image_name, object_name,"Max Mander's coeff (Costes)","%.3f"%np.max(C1)]
                       ]
            result += [[second_image_name, first_image_name, object_name,"Mean Mander's coeff (Costes)","%.3f"%np.mean(C2)],
                       [second_image_name, first_image_name, object_name,"Median Mander's coeff (Costes)","%.3f"%np.median(C2)],
                       [second_image_name, first_image_name, object_name,"Min Mander's coeff (Costes)","%.3f"%np.min(C2)],
                       [second_image_name, first_image_name, object_name,"Max Mander's coeff (Costes)","%.3f"%np.max(C2)]
                       ]
            
            
            # Overlap Coefficient
            fpsq = scind.sum(first_pixels[combined_thresh]**2,labels[combined_thresh],lrange)
            spsq = scind.sum(second_pixels[combined_thresh]**2,labels[combined_thresh],lrange)
            pdt = np.sqrt(np.array(fpsq) * np.array(spsq))
            
            if np.any(combined_thresh):
                overlap = fix(scind.sum(first_pixels[combined_thresh] * second_pixels[combined_thresh], labels[combined_thresh], lrange) / pdt)
                K1 = fix((scind.sum(first_pixels[combined_thresh] * second_pixels[combined_thresh], labels[combined_thresh], lrange)) / (np.array(fpsq)))
                K2 = fix(scind.sum(first_pixels[combined_thresh] * second_pixels[combined_thresh], labels[combined_thresh], lrange) / np.array(spsq))
            else:
                overlap = K1 = K2 = np.zeros(len(lrange))
            result += [[first_image_name, second_image_name, object_name,"Mean Overlap coeff","%.3f"%np.mean(overlap)],
                       [first_image_name, second_image_name, object_name,"Median Overlap coeff","%.3f"%np.median(overlap)],
                       [first_image_name, second_image_name, object_name,"Min Overlap coeff","%.3f"%np.min(overlap)],
                       [first_image_name, second_image_name, object_name,"Max Overlap coeff","%.3f"%np.max(overlap)]]

        measurement = ("Correlation_Correlation_%s_%s" %
                       (first_image_name, second_image_name))
        overlap_measurement = (F_OVERLAP_FORMAT%(first_image_name,
                                                 second_image_name))
        k_measurement_1 = (F_K_FORMAT%(first_image_name,
                                       second_image_name))
        k_measurement_2 = (F_K_FORMAT%(second_image_name,
                                       first_image_name))
        manders_measurement_1 = (F_MANDERS_FORMAT%(first_image_name,
                                                   second_image_name))
        manders_measurement_2 = (F_MANDERS_FORMAT%(second_image_name,
                                                   first_image_name))
        rwc_measurement_1 = (F_RWC_FORMAT%(first_image_name,
                                           second_image_name))
        rwc_measurement_2 = (F_RWC_FORMAT%(second_image_name,
                                           first_image_name))
        costes_measurement_1 = (F_COSTES_FORMAT%(first_image_name,
                                                 second_image_name))
        costes_measurement_2 = (F_COSTES_FORMAT%(second_image_name,
                                                 first_image_name))
        
        workspace.measurements.add_measurement(object_name, measurement, corr)
        workspace.measurements.add_measurement(object_name,overlap_measurement, overlap)
        workspace.measurements.add_measurement(object_name,k_measurement_1, K1)
        workspace.measurements.add_measurement(object_name,k_measurement_2, K2)
        workspace.measurements.add_measurement(object_name,manders_measurement_1, M1)
        workspace.measurements.add_measurement(object_name,manders_measurement_2, M2)
        workspace.measurements.add_measurement(object_name,rwc_measurement_1, RWC1)
        workspace.measurements.add_measurement(object_name,rwc_measurement_2, RWC2)
        workspace.measurements.add_measurement(object_name,costes_measurement_1, C1)
        workspace.measurements.add_measurement(object_name,costes_measurement_2, C2)
        
        if n_objects == 0:
            return [[first_image_name, second_image_name, object_name,
                     "Mean correlation","-"],
                    [first_image_name, second_image_name, object_name,
                     "Median correlation","-"],
                    [first_image_name, second_image_name, object_name,
                     "Min correlation","-"],
                    [first_image_name, second_image_name, object_name,
                     "Max correlation","-"]]
        else:
            return result

    def get_measurement_columns(self, pipeline):
        '''Return column definitions for all measurements made by this module'''
        columns = []
        for first_image, second_image in self.get_image_pairs():
            if self.wants_images():
                columns += [(cpmeas.IMAGE,
                             F_CORRELATION_FORMAT%(first_image, second_image),
                             cpmeas.COLTYPE_FLOAT),
                            (cpmeas.IMAGE,
                             F_SLOPE_FORMAT%(first_image, second_image),
                             cpmeas.COLTYPE_FLOAT),
                            (cpmeas.IMAGE,
                             F_OVERLAP_FORMAT%(first_image, second_image),
                             cpmeas.COLTYPE_FLOAT),
                            (cpmeas.IMAGE,
                             F_K_FORMAT%(first_image, second_image),
                             cpmeas.COLTYPE_FLOAT),
                            (cpmeas.IMAGE,
                             F_K_FORMAT%(second_image, first_image),
                             cpmeas.COLTYPE_FLOAT),
                            (cpmeas.IMAGE,
                             F_MANDERS_FORMAT%(first_image, second_image),
                             cpmeas.COLTYPE_FLOAT),
                            (cpmeas.IMAGE,
                             F_MANDERS_FORMAT%(second_image, first_image),
                             cpmeas.COLTYPE_FLOAT),
                            (cpmeas.IMAGE,
                             F_RWC_FORMAT%(first_image, second_image),
                             cpmeas.COLTYPE_FLOAT),
                            (cpmeas.IMAGE,
                             F_RWC_FORMAT%(second_image, first_image),
                             cpmeas.COLTYPE_FLOAT),
                            (cpmeas.IMAGE,
                             F_COSTES_FORMAT%(first_image, second_image),
                             cpmeas.COLTYPE_FLOAT),
                            (cpmeas.IMAGE,
                             F_COSTES_FORMAT%(second_image, first_image),
                             cpmeas.COLTYPE_FLOAT)]

            if self.wants_objects():
                for i in range(self.object_count.value):
                    object_name = self.object_groups[i].object_name.value
                    columns += [(object_name,
                                 F_CORRELATION_FORMAT %
                                 (first_image, second_image),
                                 cpmeas.COLTYPE_FLOAT),
                                (object_name,
                                 F_OVERLAP_FORMAT %
                                 (first_image, second_image),
                                 cpmeas.COLTYPE_FLOAT),
                                (object_name,
                                 F_K_FORMAT %
                                 (first_image, second_image),
                                 cpmeas.COLTYPE_FLOAT),
                                (object_name,
                                 F_K_FORMAT %
                                 (second_image, first_image),
                                 cpmeas.COLTYPE_FLOAT),
                                (object_name,
                                 F_MANDERS_FORMAT %
                                 (first_image, second_image),
                                 cpmeas.COLTYPE_FLOAT),
                                (object_name,
                                 F_MANDERS_FORMAT %
                                 (second_image, first_image),
                                 cpmeas.COLTYPE_FLOAT),
                                (object_name,
                                 F_RWC_FORMAT %
                                 (first_image, second_image),
                                 cpmeas.COLTYPE_FLOAT),
                                (object_name,
                                 F_RWC_FORMAT %
                                 (second_image, first_image),
                                 cpmeas.COLTYPE_FLOAT),
                                (object_name,
                                 F_COSTES_FORMAT %
                                 (first_image, second_image),
                                 cpmeas.COLTYPE_FLOAT),
                                (object_name,
                                 F_COSTES_FORMAT %
                                 (second_image, first_image),
                                 cpmeas.COLTYPE_FLOAT)]
        return columns

    def get_categories(self, pipeline, object_name):
        '''Return the categories supported by this module for the given object
        
        object_name - name of the measured object or cpmeas.IMAGE
        '''
        if ((object_name == cpmeas.IMAGE and self.wants_images()) or
            ((object_name != cpmeas.IMAGE) and self.wants_objects() and
             (object_name in [x.object_name.value for x in self.object_groups]))):
            return ["Correlation"]
        return [] 

    def get_measurements(self, pipeline, object_name, category):
        if self.get_categories(pipeline, object_name) == [category]:
            if object_name == cpmeas.IMAGE:
                return ["Correlation","Slope","Overlap",
                        "K", "Manders","RWC","Costes"]
            else:
                return ["Correlation","Overlap","K", "Manders","RWC","Costes"]
        return []

    def get_measurement_images(self, pipeline, object_name, category, 
                               measurement):
        '''Return the joined pairs of images measured'''
        result = []
        if measurement in self.get_measurements(pipeline, object_name, category):
            for i1, i2 in self.get_image_pairs():
                result.append("%s_%s" % (i1, i2))
                # For asymmetric, return both orderings
                if measurement in ("K", "Manders", "RWC", "Costes"):
                    result.append("%s_%s" % (i2, i1))
        return result

    def upgrade_settings(self, setting_values, variable_revision_number, 
                         module_name, from_matlab):
        '''Adjust the setting values for pipelines saved under old revisions'''
        if from_matlab and variable_revision_number == 3:
            image_names = [x for x in setting_values[:4]
                           if x.upper() != cps.DO_NOT_USE.upper()]
            wants_image_measured = np.any([x==cpmeas.IMAGE 
                                           for x in setting_values[4:]])
            object_names = [x for x in setting_values[4:]
                            if not x in (cpmeas.IMAGE, cps.DO_NOT_USE)]
            if wants_image_measured:
                if len(object_names):
                    m = M_IMAGES_AND_OBJECTS
                else:
                    m = M_IMAGES
            elif len(object_names):
                m = M_OBJECTS
            else:
                raise ValueError("Must either measure texture over images or over some set of objects")
            if len(object_names) == 0:
                object_names = [cps.NONE]
            setting_values = ([str(len(image_names)), str(len(object_names))] +
                              image_names + [m] + object_names)
            from_matlab = False
            variable_revision_number = 1
        if variable_revision_number == 1:
            #
            # Wording of image / object text changed
            #
            image_count, object_count = [int(x) for x in setting_values[:2]]
            image_names = setting_values[2:(image_count+2)]
            m = setting_values[image_count+2]
            object_names = setting_values[(image_count+3):]
            if m == "Images":
                m = M_IMAGES
            elif m == "Objects":
                m = M_OBJECTS
            elif m == "Images and objects":
                m = M_IMAGES_AND_OBJECTS
            setting_values = ([str(image_count), str(object_count)] +
                              image_names + [m] + object_names)
            variable_revision_number = 2
        if variable_revision_number == 2:
            image_count = int(setting_values[0])
            idx_thr = image_count + 3
            setting_values = \
                setting_values[:idx_thr] + ["15.0"] + setting_values[idx_thr:]
            variable_revision_number = 3
            
        return setting_values, variable_revision_number, from_matlab
<|MERGE_RESOLUTION|>--- conflicted
+++ resolved
@@ -490,11 +490,6 @@
 
         if ((n_objects == 0)):
             corr = np.zeros((0,))
-<<<<<<< HEAD
-        elif((np.where(mask)[0].__len__()==0)):
-            corr = np.zeros((n_objects,))
-            corr[:]=np.NaN
-=======
             overlap = np.zeros((0,))
             K1 = np.zeros((0,))
             K2 = np.zeros((0,))
@@ -504,7 +499,10 @@
             RWC2 = np.zeros((0,))
             C1 = np.zeros((0,))
             C2 = np.zeros((0,))
->>>>>>> 68bf44c7
+        elif((np.where(mask)[0].__len__()==0)):
+            corr = np.zeros((n_objects,))
+            corr[:]=np.NaN
+            overlap = K1 = K2 = M1 = M2 = RWC1 = RWC2 = C1 = C2 = corr
         else:
             #
             # The correlation is sum((x-mean(x))(y-mean(y)) /
@@ -871,7 +869,7 @@
             variable_revision_number = 2
         if variable_revision_number == 2:
             image_count = int(setting_values[0])
-            idx_thr = image_count + 3
+            idx_thr = image_count + 2
             setting_values = \
                 setting_values[:idx_thr] + ["15.0"] + setting_values[idx_thr:]
             variable_revision_number = 3
