--- conflicted
+++ resolved
@@ -3160,19 +3160,9 @@
                         assignments.append("%s='%s'" % (column[1], value))
             if len(assignments) > 0:
                 statement += ",".join(assignments)
-<<<<<<< HEAD
                 with DBContext(self) as (connection, cursor):
                     cursor.execute(statement)
                     connection.commit()
-=======
-            with DBContext(self) as (connection, cursor):
-                cursor.execute(statement)
-                connection.commit()
-            if self.show_window:
-                workspace.display_data.header = ["Table name","Statement"]
-                workspace.display_data.columns = [(self.get_table_name(cpmeas.EXPERIMENT),statement)]
-                
->>>>>>> b54ee2c3
                 
     def write_properties_file(self, workspace):
         """Write the CellProfiler Analyst properties file"""
